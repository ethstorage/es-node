--- conflicted
+++ resolved
@@ -84,15 +84,9 @@
 |`--miner.priority-gas-price`|Priority gas price for mining transactions|||
 |`--miner.zk-prover-version value`|ZK prover version, 1: one proof per sample, 2: one proof for multiple samples|`2`||
 |`--miner.threads-per-shard`|Number of threads per shard|`runtime.NumCPU() x 2`||
-<<<<<<< HEAD
 |`--miner.zk-working-dir`|Path to the snark_lib folder|`build/bin`||
 |`--miner.zkey`|zkey file name which should be put in the snark_lib folder|`blob_poseidon2.zkey`||
 |`--miner.min-profit`|Minimum profit for mining transactions|`0`||
-=======
-|`--miner.zk-working-dir`|Path to the snarkjs folder|`build/bin`||
-|`--miner.zk-prover-mode`|ZK prover mode, 1: one proof per sample, 2: one proof for multiple samples|`2`||
-|`--miner.zkey`|zkey file name which should be put in the snarkjs folder|`blob_poseidon2.zkey`||
->>>>>>> 0acb5925
 |`--network`|Predefined L1 network selection. Available networks: devnet|||
 |`--p2p.advertise.ip`|The IP address to advertise in Discv5, put into the ENR of the node. This may also be a hostname / domain name to resolve to an IP.|||
 |`--p2p.advertise.tcp`|The TCP port to advertise in Discv5, put into the ENR of the node. Set to p2p.listen.tcp value if 0.|`0`||
