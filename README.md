--- conflicted
+++ resolved
@@ -36,92 +36,6 @@
 
 _Note: Some of the flags/parameters used in `run.sh` are supposed to change over time. Refer to [configuration](#configuration) for a full list._
 
-<<<<<<< HEAD
-It is recommended to use different accounts for the signer and the miner.
-
-_Note: You need to have some ETH balance in the account of the private key as the gas fee to submit transactions._
-
-### How to launch an es-node with binary
-
-#### Environment
-Please make sure that the following packages are pre-installed.
-
-* go 1.20.* (can't be built on Go 1.21 yet)
-* node 16 or above
-
-Also, you will need to install `snarkjs` for the generation of zk proof.
-```sh
-npm install -g snarkjs@0.7.0
-```
-#### Build and run es-node
-```sh
-git clone git@github.com:ethstorage/es-node.git
-
-# build
-cd es-node/cmd/es-node && go build && cd ../..
-
-# run
-chmod +x run.sh
-env ES_NODE_STORAGE_MINER=<miner> ES_NODE_SIGNER_PRIVATE_KEY=<private_key> ./run.sh
-```
-### How to launch an es-node with Docker
-
-_Note: Currently, you will need to build the Docker image locally from es-node source code. So please download the source code and execute the following commands in the top folder of es-node repository._
-
-#### Environment
-
-- Docker version 24.0.5 or above
-
-#### Docker compose
-To start es-node with `docker compose`, pull es-node source code and execute the following command in the repo:
-```sh
-env ES_NODE_STORAGE_MINER=<miner> ES_NODE_SIGNER_PRIVATE_KEY=<private_key> docker compose up 
-```
-#### Docker as a background process
-Or you can use `run-docker.sh` that builds an es-node Docker image and launches a container in the background:
-```sh
-env ES_NODE_STORAGE_MINER=<miner> ES_NODE_SIGNER_PRIVATE_KEY=<private_key> ./run-docker.sh
-```
-Then check logs by
-```sh
-docker logs -f es 
-```
-Where `es` is the name of the es-node container.
-
-Optionally, if you prefer a colorful log displayed, try the following:
-```sh
-# install grc if not yet
-apt-get install grc
-# show colorful log
-docker logs -f es | grcat conf.log
-```
-
-#### Docker
-To build Docker image and launch a container manually, execute:
-```sh
-# build image
-docker build -t es-node .
-# start container
-docker run -v ./es-data:/es-node/es-data -e ES_NODE_STORAGE_MINER=<miner> -e ES_NODE_SIGNER_PRIVATE_KEY=<private_key> -p 9545:9545 -p 9222:9222 -p 30305:30305/udp -it --entrypoint /es-node/run.sh es-node
-```
-Where `es-node` is the name of the es-node image.
-
-### Launch an es-node as bootnode
-
-To launch a bootnode for the es-node network, you need to modify the `run.sh` file by adding the `--p2p.advertise.ip` flag: 
-```sh
-# replace <your_ip_address> with your ip address the other nodes can access.
---p2p.advertise.ip <your_ip_address> \
-``` 
-to replace the line with the `--p2p.bootnodes` flag:
-```sh
---p2p.bootnodes enr:... \
-```
-Then, soon after the bootnode is started up, you can find the base64 encoded enr value prefixed with `enr:` in the log. 
-
-Next, you will need to replace the enr value of `--p2p.bootnodes` flag in other nodes with the new one to connect to the bootnode. 
-=======
->>>>>>> 6985e696
 
 ## Configuration
 
