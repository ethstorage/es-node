--- conflicted
+++ resolved
@@ -57,11 +57,8 @@
 	github.com/huin/goupnp v1.3.0 // indirect
 	github.com/jackpal/go-nat-pmp v1.0.2 // indirect
 	github.com/kilic/bls12-381 v0.1.1-0.20220929213557-ca162e8a70f4 // indirect
-<<<<<<< HEAD
 	github.com/libp2p/go-mplex v0.7.0 // indirect
 	github.com/ncw/directio v1.0.5 // indirect
-=======
->>>>>>> 7f7dbdb8
 	github.com/olekukonko/tablewriter v0.0.5 // indirect
 	github.com/rivo/uniseg v0.4.3 // indirect
 	github.com/rs/cors v1.8.2 // indirect
