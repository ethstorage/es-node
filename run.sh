#!/bin/bash

# usage:
# env ES_NODE_STORAGE_MINER=<miner> ES_NODE_SIGNER_PRIVATE_KEY=<private_key> ./run.sh
# for one zk proof per sample (if the storage contract supports):
# env ES_NODE_STORAGE_MINER=<miner> ES_NODE_SIGNER_PRIVATE_KEY=<private_key> ./run.sh --miner.zk-prover-mode 1 --l1.rpc <el_rpc> --l1.beacon <cl_rpc>

if [ -z "$ES_NODE_STORAGE_MINER" ]; then
  echo "Please provide 'ES_NODE_STORAGE_MINER' as an environment variable"
  exit 1
fi

if [ ${#ES_NODE_STORAGE_MINER} -ne 42 ] || case $ES_NODE_STORAGE_MINER in 0x*) false;; *) true;; esac; then
  echo "Error: ES_NODE_STORAGE_MINER should be prefixed with '0x' and have a total length of 42"
  exit 1
fi

if [ -z "$ES_NODE_SIGNER_PRIVATE_KEY" ]; then
  echo "Please provide 'ES_NODE_SIGNER_PRIVATE_KEY' as an environment variable"
  exit 1
fi

if [ ${#ES_NODE_SIGNER_PRIVATE_KEY} -ne 64 ]; then
  echo "Error: ES_NODE_SIGNER_PRIVATE_KEY should have a length of 64"
  exit 1
fi

<<<<<<< HEAD
=======
if ! [ -x "$(command -v node)" ]; then
  echo 'Error: Node.js is not installed.'
  exit 1
fi

# check node js version
node_version=$(node -v)
major_version=$(echo $node_version | cut -d'v' -f2 | cut -d'.' -f1)

if [ "$major_version" -lt 16 ]; then
    echo "Error: Node.js version is too old."
    exit 1
fi

# install snarkjs if not
if ! [ "$(command -v snarkjs)" ]; then
    echo "snarkjs not found, start installing..."
    snarkjs_install=$(npm install -g snarkjs 2>&1)
    if [ $? -eq 0 ]; then
      echo "snarkjs installed successfully."
    else
      echo "Error: snarkjs install failed with the following error:"
      echo "$snarkjs_install"
      exit 1
    fi
fi

>>>>>>> c29ac4f4
# ZK prover mode, 1: one proof per sample, 2: one proof for multiple samples.
zkp_mode=2 
i=1
while [ $i -le $# ]; do
    if [ "${!i}" = "--miner.zk-prover-mode" ]; then
        j=$((i+1))
        zkp_mode="${!j}"
        break
    else
        if echo "${!i}" | grep -qE -- "--miner\.zk-prover-mode=([0-9]+)"; then
            zkp_mode=$(echo "${!i}" | sed -E 's/.*=([0-9]+)/\1/')
            break
        fi
    fi
    i=$((i+1))
done

if [ "$zkp_mode" != 1 ] && [ "$zkp_mode" != 2 ]; then
<<<<<<< HEAD
  echo "miner.zk-prover-mode can only be 1 or 2"
=======
  echo "Error: zk prover mode can only be 1 or 2."
>>>>>>> c29ac4f4
  exit 1  
fi

echo "zk prover mode is $zkp_mode"

# download zkey if not yet
zkey_name="blob_poseidon2.zkey"
zkey_size=560301223
zkey_url="https://es-node-zkey.s3.us-west-1.amazonaws.com/blob_poseidon2_testnet1.zkey"
if [ "$zkp_mode" = 1 ]; then
  zkey_name="blob_poseidon.zkey"
  zkey_size=280151245
  zkey_url="https://drive.usercontent.google.com/download?id=1ZLfhYeCXMnbk6wUiBADRAn1mZ8MI_zg-&export=download&confirm=t&uuid=16ddcd58-2498-4d65-8931-934df3d0065c"
fi
zkey_file="./build/bin/snark_lib/$zkey_name"
if [ ! -e  ${zkey_file} ] || [ $(wc -c <  ${zkey_file}) -ne ${zkey_size} ]; then
  echo "Start downloading ${zkey_file}..." 
  curl $zkey_url -o ${zkey_file}
  if [ ! -e  ${zkey_file} ]; then
    echo "Error: The zkey file was not downloaded. Please try again."
    exit 1
  fi
  if [ $(wc -c <  ${zkey_file}) -ne ${zkey_size} ]; then
    echo "Error: The zkey file was not downloaded correctly. You can check the file content for more information."
    exit 1
  fi
fi


# ZK prover implementation, 1: snarkjs, 2: go-rapidsnark.
zkp_impl=1 
i=1
while [ $i -le $# ]; do
    if [ "${!i}" = "--miner.zk-prover-impl" ]; then
        j=$((i+1))
        zkp_impl="${!j}"
        break
    else
        if echo "${!i}" | grep -qE -- "--miner\.zk-prover-impl=([0-9]+)"; then
            zkp_impl=$(echo "${!i}" | sed -E 's/.*=([0-9]+)/\1/')
            break
        fi
    fi
    i=$((i+1))
done

if [ "$zkp_impl" != 1 ] && [ "$zkp_impl" != 2 ]; then
  echo "miner.zk-prover-impl can only be 1 or 2"
  exit 1  
fi

echo "zk prover implementation is $zkp_impl"
if [ "$zkp_impl" = 1 ]; then
  # install snarkjs if not
  if ! [ "$(command -v snarkjs)" ]; then
      echo "snarkjs not found, start installing..."
      npm install -g snarkjs
  fi
fi

executable="./build/bin/es-node"
data_dir="./es-data"
storage_file_0="$data_dir/shard-0.dat"

common_flags=" --datadir $data_dir \
  --l1.rpc http://88.99.30.186:8545 \
  --storage.l1contract 0x804C520d3c084C805E37A35E90057Ac32831F96f \
  --storage.miner $ES_NODE_STORAGE_MINER \
  "

# init shard 0
es_node_init="init --shard_index 0"

# start node 
# TODO remove --network
es_node_start=" --network devnet \
  --miner.enabled \
  --miner.zkey $zkey_name \
  --storage.files $storage_file_0 \
  --signer.private-key $ES_NODE_SIGNER_PRIVATE_KEY \
  --l1.beacon http://88.99.30.186:3500 \
  --l1.beacon-based-time 1706684472 \
  --l1.beacon-based-slot 4245906 \
  --download.thread 32 \
  --p2p.listen.udp 30305 \
  --p2p.max.request.size 4194304 \
  --p2p.sync.concurrency 32 \
  --p2p.bootnodes enr:-Li4QF3vBkkDQYNLHlVjW5NcEpXAsfNtE1lUVb_LgUQ_Ot2afS8jbDfnYQBDABJud_5Hd1hX_1cNeGVU6Tem06WDlfaGAY1e3vNvimV0aHN0b3JhZ2XbAYDY15SATFINPAhMgF43o16QBXrDKDH5b8GAgmlkgnY0gmlwhEFtP5qJc2VjcDI1NmsxoQK8XODtSv0IsrhBxZmTZBZEoLssb7bTX0YOVl6S0yLxuYN0Y3CCJAaDdWRwgnZh \
$@"
  
# create data file for shard 0 if not yet
if [ ! -e $storage_file_0 ]; then
  if $executable $es_node_init $common_flags ; then
    echo "Initialized ${storage_file_0} successfully"
  else
    echo "Error: failed to initialize ${storage_file_0}"
    exit 1
  fi
fi

# start es-node
exec $executable $common_flags $es_node_start<|MERGE_RESOLUTION|>--- conflicted
+++ resolved
@@ -25,8 +25,6 @@
   exit 1
 fi
 
-<<<<<<< HEAD
-=======
 if ! [ -x "$(command -v node)" ]; then
   echo 'Error: Node.js is not installed.'
   exit 1
@@ -54,7 +52,6 @@
     fi
 fi
 
->>>>>>> c29ac4f4
 # ZK prover mode, 1: one proof per sample, 2: one proof for multiple samples.
 zkp_mode=2 
 i=1
@@ -73,11 +70,7 @@
 done
 
 if [ "$zkp_mode" != 1 ] && [ "$zkp_mode" != 2 ]; then
-<<<<<<< HEAD
-  echo "miner.zk-prover-mode can only be 1 or 2"
-=======
   echo "Error: zk prover mode can only be 1 or 2."
->>>>>>> c29ac4f4
   exit 1  
 fi
 
