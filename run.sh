--- conflicted
+++ resolved
@@ -58,15 +58,7 @@
   zkey_size=280151245
   zkey_url="https://drive.usercontent.google.com/download?id=1ZLfhYeCXMnbk6wUiBADRAn1mZ8MI_zg-&export=download&confirm=t&uuid=16ddcd58-2498-4d65-8931-934df3d0065c"
 fi
-<<<<<<< HEAD
 zkey_file="./build/bin/snark_lib/$zkey_name"
-if [ ! -e  ${zkey_file} ]; then
-  echo "${zkey_file} not found, start downloading..."
-  html=`curl -c ./cookie -s -L "https://drive.google.com/uc?export=download&id=${file_id}"`
-  curl -Lb ./cookie "https://drive.google.com/uc?export=download&`echo ${html}|grep -Eo 'confirm=[a-zA-Z0-9\-_]+'`&id=${file_id}" -o ${zkey_file}
-  rm cookie
-=======
-zkey_file="./build/bin/snarkjs/$zkey_name"
 if [ ! -e  ${zkey_file} ] || [ $(wc -c <  ${zkey_file}) -ne ${zkey_size} ]; then
   echo "Start downloading ${zkey_file}..." 
   curl $zkey_url -o ${zkey_file}
@@ -78,7 +70,6 @@
     echo "Error: The zkey file was not downloaded correctly. You can check the file content for more information."
     exit 1
   fi
->>>>>>> 9138baf6
 fi
 
 executable="./build/bin/es-node"
