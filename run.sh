--- conflicted
+++ resolved
@@ -17,27 +17,19 @@
 echo "========================================"
 
 data_dir="./es-data"
-<<<<<<< HEAD
 file_flags=""
- 
+
 for file in ${data_dir}/shard-[0-9]*.dat; do 
     if [ -f "$file" ]; then 
         file_flags+=" --storage.files $file"
     fi
 done
-=======
-storage_file_0="$data_dir/shard-0.dat"
->>>>>>> a6c7f998
 
 start_flags=" --network devnet \
   --datadir $data_dir \
   $file_flags \
   --storage.l1contract 0x804C520d3c084C805E37A35E90057Ac32831F96f \
-<<<<<<< HEAD
   --storage.miner $ES_NODE_STORAGE_MINER \
-=======
-  --storage.files $storage_file_0 \
->>>>>>> a6c7f998
   --l1.rpc http://88.99.30.186:8545 \
   --l1.beacon http://88.99.30.186:3500 \
   --l1.beacon-based-time 1706684472 \
