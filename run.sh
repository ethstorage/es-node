--- conflicted
+++ resolved
@@ -64,15 +64,9 @@
 # create data file for shard 0 if not yet
 if [ ! -e $storage_file_0 ]; then
   if $executable $es_node_init $common_flags ; then
-<<<<<<< HEAD
-    echo "initialized ${storage_file_0} successfully"
-  else
-    echo "failed to initialize ${storage_file_0}"
-=======
     echo "Initialized ${storage_file_0} successfully"
   else
     echo "Error: failed to initialize ${storage_file_0}"
->>>>>>> 6985e696
     exit 1
   fi
 fi
