--- conflicted
+++ resolved
@@ -2,11 +2,7 @@
 
 # usage:
 # env miner=<miner> private_key=<private_key> ./run.sh
-<<<<<<< HEAD
- 
-=======
 
->>>>>>> e5ecf9db
 if [ -z "$miner" ]; then
   echo "Please provide 'miner' as environment variable"
   exit 1
@@ -20,7 +16,7 @@
 # download blob_poseidon.zkey if not yet
 zkey_file="./ethstorage/prover/snarkjs/blob_poseidon.zkey"
 if [ ! -e  ${zkey_file} ]; then
-  echo "Start downloading zkey..."
+  echo "${zkey_file} not found. Start downloading..."
   file_id="1ZLfhYeCXMnbk6wUiBADRAn1mZ8MI_zg-"
   html=`curl -c ./cookie -s -L "https://drive.google.com/uc?export=download&id=${file_id}"`
   curl -Lb ./cookie "https://drive.google.com/uc?export=download&`echo ${html}|grep -Po '(confirm=[a-zA-Z0-9\-_]+)'`&id=${file_id}" -o ${zkey_file}
