#!/bin/bash

# usage 1:
# env ES_NODE_STORAGE_MINER=<miner> ES_NODE_SIGNER_PRIVATE_KEY=<private_key> ./run.sh
# usage 2 (overriding rpc urls):
# env ES_NODE_STORAGE_MINER=<miner> ES_NODE_SIGNER_PRIVATE_KEY=<private_key> ./run.sh --l1.rpc <el_rpc> --l1.beacon <cl_rpc>

# Note: currently only zk prover mode 2 is supported
zkey_file="./build/bin/snark_lib/zkey/blob_poseidon2.zkey"

if [ -z "$ES_NODE_STORAGE_MINER" ]; then
  echo "Please provide 'ES_NODE_STORAGE_MINER' as an environment variable"
  exit 1
fi

if [ ${#ES_NODE_STORAGE_MINER} -ne 42 ] || case $ES_NODE_STORAGE_MINER in 0x*) false;; *) true;; esac; then
  echo "Error: ES_NODE_STORAGE_MINER should be prefixed with '0x' and have a total length of 42"
  exit 1
fi

if [ -z "$ES_NODE_SIGNER_PRIVATE_KEY" ]; then
  echo "Please provide 'ES_NODE_SIGNER_PRIVATE_KEY' as an environment variable"
  exit 1
fi

if [ ${#ES_NODE_SIGNER_PRIVATE_KEY} -ne 64 ]; then
  echo "Error: ES_NODE_SIGNER_PRIVATE_KEY should have a length of 64"
  exit 1
fi

<<<<<<< HEAD
# function to extract a value from command-line arguments
extract_value() {
    local arg_name="$1"
    local arg_value=""
    local i=1
    local skip=0

    while [ $i -le $# ]; do
        if [ "${!i}" = "$arg_name" ]; then
          if [ $skip = 0 ]; then
            skip=1
          else
            j=$((i+1))
            arg_value="${!j}"
            break
          fi
        elif echo "${!i}" | grep -qE -- "$arg_name=(.*)"; then
          arg_value=$(echo ${!i} | cut -d'=' -f2)
          break
        fi
        i=$((i+1))
    done

    echo "$arg_value"
}

# function to remove a specified flag from command-line arguments
remove_flag() {
    local flag="$1"
    local args=("$@")
    local new_args=()

    for arg in "${args[@]}"; do
        if [[ "$arg" == "$flag" ]]; then
            i=$((i+1))
            continue
        elif [[ "$arg" == "$flag"=* ]]; then
            continue
        else
            new_args+=("$arg")
        fi
    done

    echo "${new_args[@]}"
}

# ZK prover implementation, 1: snarkjs, 2: go-rapidsnark.
zkp_impl=$(extract_value "--miner.zk-prover-impl" "$@")

if [ -n "$zkp_impl" ] && [ "$zkp_impl" != 1 ] && [ "$zkp_impl" != 2 ]; then
    echo "Error: zk prover implementation can only be 1 or 2."
    exit 1
fi

if [ -n "$zkp_impl" ]; then
    echo "The zk prover implementation has been overridden to $zkp_impl"
  else
    zkp_impl=1
fi

if [ "$zkp_impl" = 1 ]; then
  if ! [ -x "$(command -v node)" ]; then
    echo 'Error: Node.js is not installed.'
    exit 1
  fi
  # check node js version
  node_version=$(node -v)
  major_version=$(echo $node_version | cut -d'v' -f2 | cut -d'.' -f1)
  if [ "$major_version" -lt 16 ]; then
      echo "Error: Node.js version is too old."
      exit 1
  fi
  # install snarkjs if not
  if ! [ "$(command -v snarkjs)" ]; then
      echo "snarkjs not found, start installing..."
      snarkjs_install=$(npm install -g snarkjs 2>&1)
      if [ $? -eq 0 ]; then
        echo "snarkjs installed successfully."
      else
        echo "Error: snarkjs install failed with the following error:"
        echo "$snarkjs_install"
        exit 1
      fi
  fi
fi

# ZK prover mode, 1: one proof per sample, 2: one proof for multiple samples.
zkp_mode=$(extract_value "--miner.zk-prover-mode" "$@")

if [ -n "$zkp_mode" ] && [ "$zkp_mode" != 1 ] && [ "$zkp_mode" != 2 ]; then
    echo "Error: zk prover mode can only be 1 or 2."
    exit 1
fi

if [ -n "$zkp_mode" ]; then
    echo "The zk prover mode has been overridden to $zkp_mode"
  else
    zkp_mode=2
fi

# download zkey if not yet
zkey_name="blob_poseidon2.zkey"
zkey_size=560301223
zkey_url="https://es-node-zkey.s3.us-west-1.amazonaws.com/blob_poseidon2_testnet1.zkey"
if [ "$zkp_mode" = 1 ]; then
  zkey_name="blob_poseidon.zkey"
  zkey_size=280151245
  zkey_url="https://drive.usercontent.google.com/download?id=1ZLfhYeCXMnbk6wUiBADRAn1mZ8MI_zg-&export=download&confirm=t&uuid=16ddcd58-2498-4d65-8931-934df3d0065c"
fi
zkey_file="./build/bin/snark_lib/$zkey_name"
if [ ! -e  ${zkey_file} ] || [ $(wc -c <  ${zkey_file}) -ne ${zkey_size} ]; then
  echo "Start downloading ${zkey_file}..." 
  curl $zkey_url -o ${zkey_file}
  if [ ! -e  ${zkey_file} ]; then
    echo "Error: The zkey file was not downloaded. Please try again."
    exit 1
  fi
  if [ $(wc -c <  ${zkey_file}) -ne ${zkey_size} ]; then
    echo "Error: The zkey file was not downloaded correctly. You can check the file content for more information."
    exit 1
  fi
fi

data_dir="./es-data"
init_flags="init"
shard_array=(0)
files_to_init=()
storage_files_flag=()
additional_args=$@
shards=$(extract_value "--shards" "$@")

if [ -n "$shards" ]; then
  IFS=',' read -ra shard_array <<< "$shards"
  additional_args=$(remove_flag "--shards" "$@")
fi

for shard in "${shard_array[@]}"; do
  storage_file="$data_dir/shard-$shard.dat"
  if [ ! -e $storage_file ]; then
    files_to_init+=("$storage_file")
    init_flags+=" --shard_index $shard"
  fi
  storage_files_flag+=("--storage.files $storage_file")
done


common_flags=" --datadir $data_dir \
  --l1.rpc http://88.99.30.186:8545 \
  --storage.l1contract 0x804C520d3c084C805E37A35E90057Ac32831F96f \
  --storage.miner $ES_NODE_STORAGE_MINER \
  "

executable="./build/bin/es-node"

# create data files (init)
if [ ${#files_to_init[@]} -gt 0 ]; then
  if $executable $init_flags $common_flags ; then
    echo "Initialized ${files_to_init[@]} successfully"
  else
    echo "Error: failed to initialize storage files: ${files_to_init[@]}"
    exit 1
  fi
fi

# TODO remove --network
start_flags=" --network devnet \
  --miner.enabled \
  --miner.zkey $zkey_name \
  ${storage_files_flag[@]} \
  --signer.private-key $ES_NODE_SIGNER_PRIVATE_KEY \
=======
executable="./build/bin/es-node"
echo "========== build info =================="
$executable --version
echo "========================================"

data_dir="./es-data"
storage_file_0="$data_dir/shard-0.dat"

if [ ! -e $storage_file_0 ]; then
    echo "Error: storage file not found: ${storage_file_0}. Please run 'init.sh' first."
    exit 1
fi

start_flags=" --network devnet \
  --datadir $data_dir \
  --storage.l1contract 0x804C520d3c084C805E37A35E90057Ac32831F96f \
  --storage.files $storage_file_0 \
  --storage.miner $ES_NODE_STORAGE_MINER \
  --l1.rpc http://88.99.30.186:8545 \
>>>>>>> fc9759b5
  --l1.beacon http://88.99.30.186:3500 \
  --l1.beacon-based-time 1706684472 \
  --l1.beacon-based-slot 4245906 \
  --signer.private-key $ES_NODE_SIGNER_PRIVATE_KEY \
  --miner.enabled \
  --miner.zkey $zkey_file \
  --miner.zk-prover-impl 2 \
  --download.thread 32 \
  --state.upload.url http://metrics.ethstorage.io:8080 \
  --p2p.listen.udp 30305 \
  --p2p.sync.concurrency 32 \
  --p2p.bootnodes enr:-Li4QF3vBkkDQYNLHlVjW5NcEpXAsfNtE1lUVb_LgUQ_Ot2afS8jbDfnYQBDABJud_5Hd1hX_1cNeGVU6Tem06WDlfaGAY1e3vNvimV0aHN0b3JhZ2XbAYDY15SATFINPAhMgF43o16QBXrDKDH5b8GAgmlkgnY0gmlwhEFtP5qJc2VjcDI1NmsxoQK8XODtSv0IsrhBxZmTZBZEoLssb7bTX0YOVl6S0yLxuYN0Y3CCJAaDdWRwgnZh \
<<<<<<< HEAD
$additional_args"

# start es-node
exec $executable $common_flags $start_flags
=======
$@"

exec $executable $start_flags
>>>>>>> fc9759b5
<|MERGE_RESOLUTION|>--- conflicted
+++ resolved
@@ -28,178 +28,6 @@
   exit 1
 fi
 
-<<<<<<< HEAD
-# function to extract a value from command-line arguments
-extract_value() {
-    local arg_name="$1"
-    local arg_value=""
-    local i=1
-    local skip=0
-
-    while [ $i -le $# ]; do
-        if [ "${!i}" = "$arg_name" ]; then
-          if [ $skip = 0 ]; then
-            skip=1
-          else
-            j=$((i+1))
-            arg_value="${!j}"
-            break
-          fi
-        elif echo "${!i}" | grep -qE -- "$arg_name=(.*)"; then
-          arg_value=$(echo ${!i} | cut -d'=' -f2)
-          break
-        fi
-        i=$((i+1))
-    done
-
-    echo "$arg_value"
-}
-
-# function to remove a specified flag from command-line arguments
-remove_flag() {
-    local flag="$1"
-    local args=("$@")
-    local new_args=()
-
-    for arg in "${args[@]}"; do
-        if [[ "$arg" == "$flag" ]]; then
-            i=$((i+1))
-            continue
-        elif [[ "$arg" == "$flag"=* ]]; then
-            continue
-        else
-            new_args+=("$arg")
-        fi
-    done
-
-    echo "${new_args[@]}"
-}
-
-# ZK prover implementation, 1: snarkjs, 2: go-rapidsnark.
-zkp_impl=$(extract_value "--miner.zk-prover-impl" "$@")
-
-if [ -n "$zkp_impl" ] && [ "$zkp_impl" != 1 ] && [ "$zkp_impl" != 2 ]; then
-    echo "Error: zk prover implementation can only be 1 or 2."
-    exit 1
-fi
-
-if [ -n "$zkp_impl" ]; then
-    echo "The zk prover implementation has been overridden to $zkp_impl"
-  else
-    zkp_impl=1
-fi
-
-if [ "$zkp_impl" = 1 ]; then
-  if ! [ -x "$(command -v node)" ]; then
-    echo 'Error: Node.js is not installed.'
-    exit 1
-  fi
-  # check node js version
-  node_version=$(node -v)
-  major_version=$(echo $node_version | cut -d'v' -f2 | cut -d'.' -f1)
-  if [ "$major_version" -lt 16 ]; then
-      echo "Error: Node.js version is too old."
-      exit 1
-  fi
-  # install snarkjs if not
-  if ! [ "$(command -v snarkjs)" ]; then
-      echo "snarkjs not found, start installing..."
-      snarkjs_install=$(npm install -g snarkjs 2>&1)
-      if [ $? -eq 0 ]; then
-        echo "snarkjs installed successfully."
-      else
-        echo "Error: snarkjs install failed with the following error:"
-        echo "$snarkjs_install"
-        exit 1
-      fi
-  fi
-fi
-
-# ZK prover mode, 1: one proof per sample, 2: one proof for multiple samples.
-zkp_mode=$(extract_value "--miner.zk-prover-mode" "$@")
-
-if [ -n "$zkp_mode" ] && [ "$zkp_mode" != 1 ] && [ "$zkp_mode" != 2 ]; then
-    echo "Error: zk prover mode can only be 1 or 2."
-    exit 1
-fi
-
-if [ -n "$zkp_mode" ]; then
-    echo "The zk prover mode has been overridden to $zkp_mode"
-  else
-    zkp_mode=2
-fi
-
-# download zkey if not yet
-zkey_name="blob_poseidon2.zkey"
-zkey_size=560301223
-zkey_url="https://es-node-zkey.s3.us-west-1.amazonaws.com/blob_poseidon2_testnet1.zkey"
-if [ "$zkp_mode" = 1 ]; then
-  zkey_name="blob_poseidon.zkey"
-  zkey_size=280151245
-  zkey_url="https://drive.usercontent.google.com/download?id=1ZLfhYeCXMnbk6wUiBADRAn1mZ8MI_zg-&export=download&confirm=t&uuid=16ddcd58-2498-4d65-8931-934df3d0065c"
-fi
-zkey_file="./build/bin/snark_lib/$zkey_name"
-if [ ! -e  ${zkey_file} ] || [ $(wc -c <  ${zkey_file}) -ne ${zkey_size} ]; then
-  echo "Start downloading ${zkey_file}..." 
-  curl $zkey_url -o ${zkey_file}
-  if [ ! -e  ${zkey_file} ]; then
-    echo "Error: The zkey file was not downloaded. Please try again."
-    exit 1
-  fi
-  if [ $(wc -c <  ${zkey_file}) -ne ${zkey_size} ]; then
-    echo "Error: The zkey file was not downloaded correctly. You can check the file content for more information."
-    exit 1
-  fi
-fi
-
-data_dir="./es-data"
-init_flags="init"
-shard_array=(0)
-files_to_init=()
-storage_files_flag=()
-additional_args=$@
-shards=$(extract_value "--shards" "$@")
-
-if [ -n "$shards" ]; then
-  IFS=',' read -ra shard_array <<< "$shards"
-  additional_args=$(remove_flag "--shards" "$@")
-fi
-
-for shard in "${shard_array[@]}"; do
-  storage_file="$data_dir/shard-$shard.dat"
-  if [ ! -e $storage_file ]; then
-    files_to_init+=("$storage_file")
-    init_flags+=" --shard_index $shard"
-  fi
-  storage_files_flag+=("--storage.files $storage_file")
-done
-
-
-common_flags=" --datadir $data_dir \
-  --l1.rpc http://88.99.30.186:8545 \
-  --storage.l1contract 0x804C520d3c084C805E37A35E90057Ac32831F96f \
-  --storage.miner $ES_NODE_STORAGE_MINER \
-  "
-
-executable="./build/bin/es-node"
-
-# create data files (init)
-if [ ${#files_to_init[@]} -gt 0 ]; then
-  if $executable $init_flags $common_flags ; then
-    echo "Initialized ${files_to_init[@]} successfully"
-  else
-    echo "Error: failed to initialize storage files: ${files_to_init[@]}"
-    exit 1
-  fi
-fi
-
-# TODO remove --network
-start_flags=" --network devnet \
-  --miner.enabled \
-  --miner.zkey $zkey_name \
-  ${storage_files_flag[@]} \
-  --signer.private-key $ES_NODE_SIGNER_PRIVATE_KEY \
-=======
 executable="./build/bin/es-node"
 echo "========== build info =================="
 $executable --version
@@ -219,7 +47,6 @@
   --storage.files $storage_file_0 \
   --storage.miner $ES_NODE_STORAGE_MINER \
   --l1.rpc http://88.99.30.186:8545 \
->>>>>>> fc9759b5
   --l1.beacon http://88.99.30.186:3500 \
   --l1.beacon-based-time 1706684472 \
   --l1.beacon-based-slot 4245906 \
@@ -232,13 +59,6 @@
   --p2p.listen.udp 30305 \
   --p2p.sync.concurrency 32 \
   --p2p.bootnodes enr:-Li4QF3vBkkDQYNLHlVjW5NcEpXAsfNtE1lUVb_LgUQ_Ot2afS8jbDfnYQBDABJud_5Hd1hX_1cNeGVU6Tem06WDlfaGAY1e3vNvimV0aHN0b3JhZ2XbAYDY15SATFINPAhMgF43o16QBXrDKDH5b8GAgmlkgnY0gmlwhEFtP5qJc2VjcDI1NmsxoQK8XODtSv0IsrhBxZmTZBZEoLssb7bTX0YOVl6S0yLxuYN0Y3CCJAaDdWRwgnZh \
-<<<<<<< HEAD
-$additional_args"
-
-# start es-node
-exec $executable $common_flags $start_flags
-=======
 $@"
 
-exec $executable $start_flags
->>>>>>> fc9759b5
+exec $executable $start_flags