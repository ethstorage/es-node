#!/bin/sh

# usage:
# ./run.sh -m "0xyour_miner_address" -k "your_private_key"

<<<<<<< HEAD
# parse flags
while getopts ":m:p:" opt; do
  case $opt in
    m) miner=$OPTARG;;
    p) private_key=$OPTARG;;
    \?) echo "Invalid option: -$OPTARG" >&2;;
  esac
done

if [ "$miner" = "<miner>" ]; then
  echo "Please replace <miner> with your own, or provide it with flag -m"
  exit 1
fi
if [ "$private_key" = "<private_key>" ]; then
  echo "Please replace <private_key> with your own, or provide it with flag -p"
=======
while getopts "m:k:" opt; do
  case ${opt} in
    m) miner=${OPTARG} ;;
    k) private_key=${OPTARG} ;;
    \?) echo "Invalid option -$OPTARG" >&2
        exit 1 ;;
  esac
done

if [ -z "$miner" ]; then
  echo "Please provide miner using -m flag"
  exit 1
fi

if [ -z "$private_key" ]; then
  echo "Please provide private_key using -k flag"
>>>>>>> f7ac6f5e
  exit 1
fi

# download blob_poseidon.zkey if not yet
zkey_file="./ethstorage/prover/snarkjs/blob_poseidon.zkey"
if [ ! -e  ${zkey_file} ]; then
  if ! command -v curl &> /dev/null; then
      echo "Installing curl"
      apt-get -y install curl
  fi
  echo "Start downloading zkey..."
  file_id="1ZLfhYeCXMnbk6wUiBADRAn1mZ8MI_zg-"
  html=`curl -c ./cookie -s -L "https://drive.google.com/uc?export=download&id=${file_id}"`
  curl -Lb ./cookie "https://drive.google.com/uc?export=download&`echo ${html}|grep -Po '(confirm=[a-zA-Z0-9\-_]+)'`&id=${file_id}" -o ${zkey_file}
  echo "downloaded ${zkey_file}"
fi

# to be compatible with docker
cd ../es-node

executable="./cmd/es-node/es-node"
data_dir="./es-data"
storage_file_0="$data_dir/shard-0.dat"

common_flags=" --datadir $data_dir \
  --l1.rpc http://65.108.236.27:8545 \
  --storage.l1contract 0xC5af49F2aD56eC383a7948B16D9b7F48A9898aC9 \
  --storage.miner $miner"

# init shard 0
es_node_init="init --shard_index 0"

# start node 
# TODO remove --network
# TODO remove --miner.priority-gas-price and --miner.gas-price when gas price query is available
es_node_start=" --network devnet \
  --miner.enabled \
  --miner.priority-gas-price 2000000000 \
  --miner.gas-price 3000000000 \
  --storage.files $storage_file_0 \
  --signer.private-key $private_key \
  --l1.beacon http://65.108.236.27:5052 \
  --l1.beacon-based-time 1693820652 \
  --l1.beacon-based-slot 136521 \
  --p2p.listen.udp 30305  \
  --p2p.bootnodes enr:-Li4QLQ6gZVvsu-4m8zmeBCheAWCpQ7PZu2TsyRKKTNAVooRRIa2F9jT0z-MS4WV0BD3mx00FJKWryPWC4PPFQhcvNaGAYrWFtG0imV0aHN0b3JhZ2XbAYDY15TFr0nyrVbsODp5SLFtm39IqYmKycGAgmlkgnY0gmlwhEFtMpGJc2VjcDI1NmsxoQO9fpE3o5lJUiCRGS_7--JCi_-rpzmoWbeBPWkRo4wlpYN0Y3CCJAaDdWRwgnZh \
  "
# create data file for shard 0 if not yet
if [ ! -e $storage_file_0 ]; then
  $executable $es_node_init $common_flags
  echo "initialized ${storage_file_0}"
fi

# start es-node
$executable $es_node_start $common_flags

exec "$@"<|MERGE_RESOLUTION|>--- conflicted
+++ resolved
@@ -3,23 +3,6 @@
 # usage:
 # ./run.sh -m "0xyour_miner_address" -k "your_private_key"
 
-<<<<<<< HEAD
-# parse flags
-while getopts ":m:p:" opt; do
-  case $opt in
-    m) miner=$OPTARG;;
-    p) private_key=$OPTARG;;
-    \?) echo "Invalid option: -$OPTARG" >&2;;
-  esac
-done
-
-if [ "$miner" = "<miner>" ]; then
-  echo "Please replace <miner> with your own, or provide it with flag -m"
-  exit 1
-fi
-if [ "$private_key" = "<private_key>" ]; then
-  echo "Please replace <private_key> with your own, or provide it with flag -p"
-=======
 while getopts "m:k:" opt; do
   case ${opt} in
     m) miner=${OPTARG} ;;
@@ -36,7 +19,6 @@
 
 if [ -z "$private_key" ]; then
   echo "Please provide private_key using -k flag"
->>>>>>> f7ac6f5e
   exit 1
 fi
 
