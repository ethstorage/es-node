--- conflicted
+++ resolved
@@ -25,19 +25,8 @@
   exit 1
 fi
 
-<<<<<<< HEAD
-# ZK prover version, 1: one proof per sample, 2: one proof for multiple samples.
-zkp_version=2
-=======
-# install snarkjs if not
-if ! [ "$(command -v snarkjs)" ]; then
-    echo "snarkjs not found, start installing..."
-    npm install -g snarkjs
-fi
-
 # ZK prover mode, 1: one proof per sample, 2: one proof for multiple samples.
 zkp_mode=2
->>>>>>> 1d7892d9
 for arg in "$@"
 do
   case "$arg" in
