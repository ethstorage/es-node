--- conflicted
+++ resolved
@@ -3,15 +3,7 @@
 
 RUN apk add --no-cache gcc musl-dev linux-headers make
 
-<<<<<<< HEAD
-# Get dependencies - will also be cached if we won't change go.mod/go.sum
-COPY go.mod /es-node/
-COPY go.sum /es-node/
-RUN cd /es-node && go mod download
-
-=======
 # build
->>>>>>> 6985e696
 ADD . /es-node
 WORKDIR /es-node
 RUN make
