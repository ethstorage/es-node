#!/bin/bash

# usage:
# env ES_NODE_STORAGE_MINER=<miner> ./init-l2.sh


<<<<<<< HEAD
if [ ${#ES_NODE_STORAGE_MINER} -ne 42 ] || case $ES_NODE_STORAGE_MINER in 0x*) false;; *) true;; esac; then
  echo "Error: ES_NODE_STORAGE_MINER should be prefixed with '0x' and have a total length of 42"
  exit 1
fi

executable="./build/bin/es-node"
echo "========== build info =================="
$executable --version
echo "========================================"

# ZK prover implementation, 1: snarkjs, 2: go-rapidsnark.
zkp_impl=1
# ZK prover mode, 1: one proof per sample, 2: one proof for multiple samples.
# Note: currently only zk prover mode 2 is supported
zkp_mode=2
#!/bin/bash

remaining_args=""

while [ $# -gt 0 ]; do
    if [[ $1 == --miner.zk-prover-impl ]]; then
        zkp_impl=$2
        shift 2
    elif [[ $1 == --miner.zk-prover-mode ]]; then
        zkp_mode=$2
        shift 2
    else
        remaining_args="$remaining_args $1"
        shift
    fi
done

if [ -n "$zkp_mode" ] && [ "$zkp_mode" != 1 ] && [ "$zkp_mode" != 2 ]; then
  echo "Error: zk prover mode can only be 1 or 2."
  exit 1  
fi 

# download zkey if not yet
zkey_name="blob_poseidon2.zkey"
zkey_size=560301223
zkey_url="https://es-node-zkey.s3.us-west-1.amazonaws.com/blob_poseidon2_testnet1.zkey"
if [ "$zkp_mode" = 1 ]; then
  zkey_name="blob_poseidon.zkey"
  zkey_size=280151245
  zkey_url="https://drive.usercontent.google.com/download?id=1ZLfhYeCXMnbk6wUiBADRAn1mZ8MI_zg-&export=download&confirm=t&uuid=16ddcd58-2498-4d65-8931-934df3d0065c"
fi
zkey_file="./build/bin/snark_lib/zkey/$zkey_name"
if [ ! -e  ${zkey_file} ] || [ $(wc -c <  ${zkey_file}) -ne ${zkey_size} ]; then
  echo "Start downloading ${zkey_file}..." 
  curl $zkey_url -o ${zkey_file}
  if [ ! -e  ${zkey_file} ]; then
    echo "Error: The zkey file was not downloaded. Please try again."
    exit 1
  fi
  if [ $(wc -c <  ${zkey_file}) -ne ${zkey_size} ]; then
    echo "Error: The zkey file was not downloaded correctly. You can check the file content for more information."
    exit 1
  fi
else
  echo "√ ${zkey_file} already exists."
fi

if [ -n "$zkp_impl" ] && [ "$zkp_impl" != 1 ] && [ "$zkp_impl" != 2 ]; then
  echo "Error: miner.zk-prover-impl can only be 1 or 2"
  exit 1
fi 


if [ "$zkp_impl" = 1 ]; then

  if ! [ -x "$(command -v node)" ]; then
    echo 'Error: Node.js is not installed.'
    exit 1
  fi

  # check node js version
  node_version=$(node -v)
  major_version=$(echo $node_version | cut -d'v' -f2 | cut -d'.' -f1)
  if [ "$major_version" -lt 16 ]; then
      echo "Error: Node.js version is too old: $node_version; must be 16 and above."
      exit 1
  else
    echo "√ Node.js version is compatible."
  fi

  # install snarkjs if not
  if ! [ "$(command -v snarkjs)" ]; then
      echo "snarkjs not found, start installing..."
      snarkjs_install=$(npm install -g snarkjs 2>&1)
      if [ $? -eq 0 ]; then
        echo "√ snarkjs installed successfully."
      else
        echo "Error: snarkjs install failed with the following error:"
        echo "$snarkjs_install"
        exit 1
      fi
  else
      echo "√ snarkjs is already installed."
  fi

fi

data_dir="./es-data"

es_node_init="$executable init --shard_index 0 \
  --datadir $data_dir \
  --l1.rpc http://65.109.20.29:8545 \
  --storage.l1contract 0x64003adbdf3014f7E38FC6BE752EB047b95da89A \
  --storage.miner $ES_NODE_STORAGE_MINER \
$remaining_args"

# es-node will skip init if data files already exist
if $es_node_init ; then
  echo "√ Initialized data files successfully."
else
  echo "Error: failed to initialize data files."
  exit 1
fi
=======
./init.sh \
  --l1.rpc http://65.109.20.29:8545 \
  --storage.l1contract 0x64003adbdf3014f7E38FC6BE752EB047b95da89A \
$@
>>>>>>> a6c7f998
<|MERGE_RESOLUTION|>--- conflicted
+++ resolved
@@ -4,128 +4,7 @@
 # env ES_NODE_STORAGE_MINER=<miner> ./init-l2.sh
 
 
-<<<<<<< HEAD
-if [ ${#ES_NODE_STORAGE_MINER} -ne 42 ] || case $ES_NODE_STORAGE_MINER in 0x*) false;; *) true;; esac; then
-  echo "Error: ES_NODE_STORAGE_MINER should be prefixed with '0x' and have a total length of 42"
-  exit 1
-fi
-
-executable="./build/bin/es-node"
-echo "========== build info =================="
-$executable --version
-echo "========================================"
-
-# ZK prover implementation, 1: snarkjs, 2: go-rapidsnark.
-zkp_impl=1
-# ZK prover mode, 1: one proof per sample, 2: one proof for multiple samples.
-# Note: currently only zk prover mode 2 is supported
-zkp_mode=2
-#!/bin/bash
-
-remaining_args=""
-
-while [ $# -gt 0 ]; do
-    if [[ $1 == --miner.zk-prover-impl ]]; then
-        zkp_impl=$2
-        shift 2
-    elif [[ $1 == --miner.zk-prover-mode ]]; then
-        zkp_mode=$2
-        shift 2
-    else
-        remaining_args="$remaining_args $1"
-        shift
-    fi
-done
-
-if [ -n "$zkp_mode" ] && [ "$zkp_mode" != 1 ] && [ "$zkp_mode" != 2 ]; then
-  echo "Error: zk prover mode can only be 1 or 2."
-  exit 1  
-fi 
-
-# download zkey if not yet
-zkey_name="blob_poseidon2.zkey"
-zkey_size=560301223
-zkey_url="https://es-node-zkey.s3.us-west-1.amazonaws.com/blob_poseidon2_testnet1.zkey"
-if [ "$zkp_mode" = 1 ]; then
-  zkey_name="blob_poseidon.zkey"
-  zkey_size=280151245
-  zkey_url="https://drive.usercontent.google.com/download?id=1ZLfhYeCXMnbk6wUiBADRAn1mZ8MI_zg-&export=download&confirm=t&uuid=16ddcd58-2498-4d65-8931-934df3d0065c"
-fi
-zkey_file="./build/bin/snark_lib/zkey/$zkey_name"
-if [ ! -e  ${zkey_file} ] || [ $(wc -c <  ${zkey_file}) -ne ${zkey_size} ]; then
-  echo "Start downloading ${zkey_file}..." 
-  curl $zkey_url -o ${zkey_file}
-  if [ ! -e  ${zkey_file} ]; then
-    echo "Error: The zkey file was not downloaded. Please try again."
-    exit 1
-  fi
-  if [ $(wc -c <  ${zkey_file}) -ne ${zkey_size} ]; then
-    echo "Error: The zkey file was not downloaded correctly. You can check the file content for more information."
-    exit 1
-  fi
-else
-  echo "√ ${zkey_file} already exists."
-fi
-
-if [ -n "$zkp_impl" ] && [ "$zkp_impl" != 1 ] && [ "$zkp_impl" != 2 ]; then
-  echo "Error: miner.zk-prover-impl can only be 1 or 2"
-  exit 1
-fi 
-
-
-if [ "$zkp_impl" = 1 ]; then
-
-  if ! [ -x "$(command -v node)" ]; then
-    echo 'Error: Node.js is not installed.'
-    exit 1
-  fi
-
-  # check node js version
-  node_version=$(node -v)
-  major_version=$(echo $node_version | cut -d'v' -f2 | cut -d'.' -f1)
-  if [ "$major_version" -lt 16 ]; then
-      echo "Error: Node.js version is too old: $node_version; must be 16 and above."
-      exit 1
-  else
-    echo "√ Node.js version is compatible."
-  fi
-
-  # install snarkjs if not
-  if ! [ "$(command -v snarkjs)" ]; then
-      echo "snarkjs not found, start installing..."
-      snarkjs_install=$(npm install -g snarkjs 2>&1)
-      if [ $? -eq 0 ]; then
-        echo "√ snarkjs installed successfully."
-      else
-        echo "Error: snarkjs install failed with the following error:"
-        echo "$snarkjs_install"
-        exit 1
-      fi
-  else
-      echo "√ snarkjs is already installed."
-  fi
-
-fi
-
-data_dir="./es-data"
-
-es_node_init="$executable init --shard_index 0 \
-  --datadir $data_dir \
-  --l1.rpc http://65.109.20.29:8545 \
-  --storage.l1contract 0x64003adbdf3014f7E38FC6BE752EB047b95da89A \
-  --storage.miner $ES_NODE_STORAGE_MINER \
-$remaining_args"
-
-# es-node will skip init if data files already exist
-if $es_node_init ; then
-  echo "√ Initialized data files successfully."
-else
-  echo "Error: failed to initialize data files."
-  exit 1
-fi
-=======
 ./init.sh \
   --l1.rpc http://65.109.20.29:8545 \
   --storage.l1contract 0x64003adbdf3014f7E38FC6BE752EB047b95da89A \
-$@
->>>>>>> a6c7f998
+$@