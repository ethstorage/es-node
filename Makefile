--- conflicted
+++ resolved
@@ -10,10 +10,7 @@
 
 es-node: build
 	cp -r ethstorage/prover/snark_lib build/bin
-<<<<<<< HEAD
-=======
 	mkdir -p build/bin/snarkbuild
->>>>>>> 7dc1563b
 
 build:
 	env GO111MODULE=on GOOS=$(TARGETOS) GOARCH=$(TARGETARCH) go build -v $(LDFLAGS) -o build/bin/es-node -tags rapidsnark_asm ./cmd/es-node/
