--- conflicted
+++ resolved
@@ -19,13 +19,9 @@
 ## System Environment
  - Ubuntu 20.04+ (tested and verified)
  - (Optional) Docker 24.0.5+ (would simplify the process)
-<<<<<<< HEAD
- - (Optional) go 1.20.* (can't be built on Go 1.21 yet) and node 16+ (can be installed following the [steps](#1-install-go-120-eg-v1213))
-=======
  - (Optional) Go 1.20.* (not compatible with Go 1.21 yet) and Node.js 16+ (can be installed following the [steps](#install-dependencies))
 
 You can choose [the method of running es-node](#options-to-run-es-node) based on your current environment.
->>>>>>> 6985e696
 
 _Note: The steps assume the use of the root user for all command line operations. If using a non-root user, you may need to prepend some commands with "sudo"._
 
@@ -88,16 +84,11 @@
 
 You can check docker logs using the following command:
 ```sh
-<<<<<<< HEAD
-# download source code
-git clone https://github.com/ethstorage/es-node.git
-=======
 docker logs -f es 
 ```
 ## From source code
 
 You will need to [install Go](#install-go) to build es-node from source code, and install [Node.js](#install-nodejs) and [snarkjs](#install-snarkjs) to run es-node.
->>>>>>> 6985e696
 
 Download source code and switch to the latest release branch:
 ```sh
