// Copyright 2022-2023, EthStorage.
// For license information, see https://github.com/ethstorage/es-node/blob/main/LICENSE

//go:build !ci

package ethstorage

import (
	"testing"

	"github.com/ethereum/go-ethereum/common"
	"github.com/ethereum/go-ethereum/log"

	"github.com/ethstorage/go-ethstorage/ethstorage/eth"
)

var (
	contractAddress = common.HexToAddress("0x31c2078945359086152687E43F30d94A52141bEc")
	rawURL          = "http://65.108.236.27:8545"
	filename        = "../cmd/es-node/storage.dat"
	pc              *eth.PollingClient
	sm              *ShardManager
	storageManager  *StorageManager
)

func setup(t *testing.T) {
	var err error
	pc, err = eth.Dial(rawURL, contractAddress, log.New())
	if err != nil {
		t.Fatal("create polling client failed")
		return
	}

	sm = NewShardManager(contractAddress, 131072, 16, 131072)

	var df *DataFile
	df, err = OpenDataFile(filename)
	if err != nil {
		t.Fatal("open data file failed")
		return
	}

	err = sm.AddDataFileAndShard(df)
	if err != nil {
		t.Fatal("add data file failed")
		return
	}

	storageManager = NewStorageManager(sm, pc)
	err = storageManager.DownloadFinished(97528, []uint64{}, [][]byte{}, []common.Hash{})
	if err != nil {
		t.Fatal("set local L1 failed", err)
		return
	}

}

func TestStorageManager_LastKvIndex(t *testing.T) {
	setup(t)
<<<<<<< HEAD
	idx, err := storageManager.LastKvIndex()
	if err != nil {
		t.Fatal("failed to get lastKvIndex", err)
	}

=======
	idx := storageManager.LastKvIndex()
>>>>>>> 6985e696
	t.Log("lastKvIndex", idx)
}

func TestStorageManager_DownloadFinished(t *testing.T) {
	setup(t)
	h := common.Hash{0, 0, 0, 0, 0, 0, 0, 0, 0, 0, 0, 0, 0, 0, 0, 0, 0, 0, 0, 0, 0, 0, 0, 0, 0, 0, 0, 0, 0, 0, 0, 1}
	err := storageManager.DownloadFinished(97529, []uint64{2}, [][]byte{{10}}, []common.Hash{h})

	if err != nil {
		t.Fatal("failed to Downloand Finished", err)
	}

	bs, success, err := storageManager.TryReadMeta(2)
	if err != nil || !success {
		t.Fatal("failed to read meta", err)
	}

	meta := common.Hash{}
	copy(meta[:], bs)
	if meta != h {
		t.Fatal("failed to write meta", err)
	}
}

func TestStorageManager_CommitBlobs(t *testing.T) {
	setup(t)
	h := common.Hash{0, 0, 0, 0, 0, 0, 0, 0, 0, 0, 0, 0, 0, 0, 0, 0, 0, 0, 0, 0, 0, 0, 0, 0, 0, 0, 0, 0, 0, 0, 0, 2}
	failedCommited, err := storageManager.CommitBlobs([]uint64{2}, [][]byte{{10}}, []common.Hash{h})
	if err != nil {
		t.Fatal("failed to commit blob", err)
	}

	if len(failedCommited) != 0 {
		t.Fatal("should commit all the blobs")
	}

	bs, success, err := storageManager.TryReadMeta(2)
	if err != nil || !success {
		t.Fatal("failed to read meta", err)
	}

	meta := common.Hash{}
	copy(meta[:], bs)
	if meta != h {
		t.Fatal("failed to write meta", err)
	}
}<|MERGE_RESOLUTION|>--- conflicted
+++ resolved
@@ -57,15 +57,7 @@
 
 func TestStorageManager_LastKvIndex(t *testing.T) {
 	setup(t)
-<<<<<<< HEAD
-	idx, err := storageManager.LastKvIndex()
-	if err != nil {
-		t.Fatal("failed to get lastKvIndex", err)
-	}
-
-=======
 	idx := storageManager.LastKvIndex()
->>>>>>> 6985e696
 	t.Log("lastKvIndex", idx)
 }
 
