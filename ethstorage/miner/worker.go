// Copyright 2022-2023, EthStorage.
// For license information, see https://github.com/ethstorage/es-node/blob/main/LICENSE

package miner

import (
	"context"
	"fmt"
	"math/big"
	"sync"
	"sync/atomic"
	"time"

	"github.com/ethereum/go-ethereum/common"
	"github.com/ethereum/go-ethereum/crypto"
	"github.com/ethereum/go-ethereum/log"
	"github.com/ethereum/go-ethereum/params"
	es "github.com/ethstorage/go-ethstorage/ethstorage"
	"github.com/ethstorage/go-ethstorage/ethstorage/eth"
)

const (
	chainHeadChanSize = 1
	taskQueueSize     = 1
	resultQueueSize   = 10
	sampleSizeBits    = 5 // 32 bytes
	// always use new block hash to mine for each slot
	mineTimeOut              = 12 // seconds
	miningTransactionTimeout = 25 // seconds
)

var (
	minedEventSig = crypto.Keccak256Hash([]byte("MinedBlock(uint256,uint256,uint256,uint256,address,uint256)"))
)

type task struct {
	miner    common.Address
	shardIdx uint64
	taskChs  []chan *taskItem
}

type taskItem struct {
	*task
	requiredDiff *big.Int
	blockNumber  *big.Int
	blockHash    common.Hash
	nonceStart   uint64
	nonceEnd     uint64
	mineTime     uint64
	thread       uint64
}

func (t *taskItem) String() string {
	return fmt.Sprintf("shard: %d, thread: %d, block: %v", t.shardIdx, t.thread, t.blockNumber)
}

type result struct {
	blockNumber  *big.Int
	startShardId uint64
	miner        common.Address
	nonce        uint64
	encodedData  []common.Hash
	proofs       [][]byte
}

// worker is the main object which takes care of storage mining
// and submit the mining result tx to the L1 chain.
type worker struct {
	config     Config
	l1API      L1API
	prover     MiningProver
	storageMgr *es.StorageManager

	chainHeadCh chan eth.L1BlockRef
	startCh     chan uint64
	exitCh      chan struct{}

	shardTaskMap map[uint64]task

	resultCh   chan struct{}
	resultLock sync.Mutex
	resultMap  map[uint64]*result // protected by resultLock

	running int32
	wg      sync.WaitGroup
	lg      log.Logger
}

func newWorker(
	config Config,
	storageMgr *es.StorageManager,
	api L1API,
	chainHeadCh chan eth.L1BlockRef,
	prover MiningProver,
	lg log.Logger,
) *worker {
	worker := &worker{
		config:       config,
		l1API:        api,
		prover:       prover,
		chainHeadCh:  chainHeadCh,
		shardTaskMap: make(map[uint64]task),
		exitCh:       make(chan struct{}),
		startCh:      make(chan uint64, 1),
		resultCh:     make(chan struct{}, 1),
		resultLock:   sync.Mutex{},
		resultMap:    make(map[uint64]*result),
		storageMgr:   storageMgr,
		lg:           lg,
	}
	worker.wg.Add(2)
	go worker.newWorkLoop()
	go worker.resultLoop()
	return worker
}

func (w *worker) start() {
	w.lg.Info("Worker is being started...")
	atomic.StoreInt32(&w.running, 1)
}

func (w *worker) stop() {
	w.lg.Warn("Worker is being stopped...")
	atomic.StoreInt32(&w.running, 0)
}

func (w *worker) isRunning() bool {
	return atomic.LoadInt32(&w.running) == 1
}

func (w *worker) close() {
	w.stop()
	w.lg.Warn("Worker is being closed...")
	close(w.exitCh)
	w.wg.Wait()
	for _, task := range w.shardTaskMap {
		for _, ch := range task.taskChs {
			close(ch)
		}
	}
}

// newWorkLoop is a standalone goroutine to do the following upon received events:
// 1) start new task loop
// 2) submit new mining work
func (w *worker) newWorkLoop() {
	defer w.wg.Done()

	for {
		select {
		case shardIdx := <-w.startCh:
			miner, _ := w.storageMgr.GetShardMiner(shardIdx)
			var taskChs []chan *taskItem
			for i := uint64(0); i < w.config.ThreadsPerShard; i++ {
				taskCh := make(chan *taskItem, taskQueueSize)
				taskChs = append(taskChs, taskCh)
				w.wg.Add(1)
				w.lg.Debug("Worker is starting task loop", "shard", shardIdx, "thread", i)
				go w.taskLoop(taskCh)
			}
			w.lg.Info("Worker is starting task loops", "shard", shardIdx, "threads", w.config.ThreadsPerShard)
			task := task{
				miner:    miner,
				shardIdx: shardIdx,
				taskChs:  taskChs,
			}
			w.shardTaskMap[shardIdx] = task
		case block := <-w.chainHeadCh:
			if !w.isRunning() {
				break
			}
			w.lg.Info("Updating tasks with L1 new head", "blockNumber", block.Number, "blockTime", block.Time, "now", uint64(time.Now().Unix()))
			// TODO suspend mining if:
			// 1) a mining tx is already submitted; or
			// 2) if the last mining time is too close (the reward is not enough).
			for shardIdx, task := range w.shardTaskMap {
				reqDiff, err := w.updateDifficulty(shardIdx, block.Time)
				if err != nil {
					continue
				}
				w.assignTasks(task, block, reqDiff)
			}
		case <-w.exitCh:
			w.lg.Warn("Worker is exiting from work loop...")
			return
		}
	}
}

// assign tasks to threads with split nonce range
func (w *worker) assignTasks(task task, block eth.L1BlockRef, reqDiff *big.Int) {
	seg := w.config.NonceLimit / w.config.ThreadsPerShard
	for i := uint64(0); i < w.config.ThreadsPerShard; i++ {
		var ne uint64
		if i == w.config.ThreadsPerShard-1 {
			ne = w.config.NonceLimit
		} else {
			ne = seg * (i + 1)
		}
		ti := &taskItem{
			task:         &task,
			requiredDiff: reqDiff,
			nonceStart:   seg * i,
			nonceEnd:     ne,
			blockNumber:  new(big.Int).SetUint64(block.Number),
			blockHash:    block.Hash,
			mineTime:     block.Time,
			thread:       i,
		}
		ch := task.taskChs[i]
		select {
		case ch <- ti:
			w.lg.Debug("Mining task queued", "shard", ti.shardIdx, "thread", ti.thread, "block", ti.blockNumber, "blockTime", block.Time, "now", uint64(time.Now().Unix()))
		case <-w.exitCh:
			w.lg.Warn("Worker is exiting from thread loop...")
			return
		default:
			// try to remove the item in the queue to make sure the task is executed with the latest block number
			select {
			case old := <-ch:
				w.lg.Debug("Old mining task removed", "shard", ti.shardIdx, "thread", ti.thread, "blockOld", old.blockNumber)
			default:
			}

			// note: it is SPSC so we don't need to be worry about the blocking issue here.
			ch <- ti
			w.lg.Debug("Mining task queued", "shard", ti.shardIdx, "thread", ti.thread, "block", ti.blockNumber, "blockTime", block.Time, "now", uint64(time.Now().Unix()))
		}
	}
	w.lg.Info("Mining tasks assigned", "shard", task.shardIdx, "threads", w.config.ThreadsPerShard, "block", block.Number, "nonces", w.config.NonceLimit)
}

func (w *worker) updateDifficulty(shardIdx, blockTime uint64) (*big.Int, error) {
	info, err := w.l1API.GetMiningInfo(
		context.Background(),
		w.storageMgr.ContractAddress(),
		shardIdx,
	)
	if err != nil {
		w.lg.Warn("Failed to get es mining info", "error", err.Error())
		return nil, err
	}
	w.lg.Info("Mining info retrieved", "shard", shardIdx, "LastMineTime", info.LastMineTime, "Difficulty", info.Difficulty, "proofsSubmitted", info.BlockMined)
	reqDiff := new(big.Int).Div(maxUint256, expectedDiff(
		info.LastMineTime,
		blockTime,
		info.Difficulty,
		w.config.Cutoff,
		w.config.DiffAdjDivisor,
		w.config.MinimumDiff,
	))
	return reqDiff, nil
}

// taskLoop is a standalone goroutine to fetch mining task from the task channel and mine the task.
func (w *worker) taskLoop(taskCh chan *taskItem) {
	defer w.wg.Done()
	for {
		select {
		case ti := <-taskCh:
			success, err := w.mineTask(ti)
			if err != nil {
				w.lg.Warn("Mine task fail", "shard", ti.shardIdx, "thread", ti.thread, "block", ti.blockNumber, "err", err.Error())
			}
			if success {
				w.lg.Info("Mine task success", "shard", ti.shardIdx, "thread", ti.thread, "block", ti.blockNumber)
			}
		case <-w.exitCh:
			w.lg.Warn("Worker is exiting from task loop...")
			return
		}
	}
}

func (w *worker) getResult() *result {
	w.resultLock.Lock()
	defer w.resultLock.Unlock()

	for k := range w.resultMap {
		if w.resultMap[k] != nil {
			r := w.resultMap[k]
			w.resultMap[k] = nil
			return r
		}
	}
	return nil
}

func (w *worker) notifyResultLoop() {
	select {
	case w.resultCh <- struct{}{}:
	default:
	}
}

// resultLoop is a standalone goroutine to submit mining result to L1 contract.
func (w *worker) resultLoop() {
	defer w.wg.Done()
	for {
		select {
		case <-w.resultCh:
			result := w.getResult()
			if result == nil {
				continue
			}
			w.lg.Info("Mining result loop get result", "shard", result.startShardId, "block", result.blockNumber, "nonce", result.nonce)
			txHash, err := w.l1API.SubmitMinedResult(
				context.Background(),
				w.storageMgr.ContractAddress(),
				*result,
				w.config,
			)
			if err != nil {
				w.lg.Error("Failed to submit mined result", "shard", result.startShardId, "block", result.blockNumber, "error", err.Error())
			}
			if txHash != (common.Hash{}) {
				// waiting for tx confirmation or timeout
				ticker := time.NewTicker(1 * time.Second)
				checked := 0
				for range ticker.C {
					if checked > miningTransactionTimeout {
						log.Warn("Waiting for mining transaction confirm timed out", "txHash", txHash)
						break
					}
					_, isPending, err := w.l1API.TransactionByHash(context.Background(), txHash)
					if err == nil && !isPending {
						log.Info("Mining transaction confirmed", "txHash", txHash)
						w.checkTxStatus(txHash, result.miner)
						break
					}
					checked++
				}
				ticker.Stop()
			}
			// optimistically check next result if exists
			w.notifyResultLoop()
		case <-w.exitCh:
			w.lg.Warn("Worker is exiting from result loop...")
			return
		}
	}
}

func (w *worker) checkTxStatus(txHash common.Hash, miner common.Address) {
	ctx, cancel := context.WithTimeout(context.Background(), 5*time.Second)
	defer cancel()
	receipt, err := w.l1API.TransactionReceipt(ctx, txHash)
	if err != nil || receipt == nil {
		log.Warn("Mining transaction not found!", "err", err, "txHash", txHash)
	} else if receipt.Status == 1 {
		log.Info("Mining transaction success!      √", "miner", miner)
		log.Info("Mining transaction details", "txHash", txHash, "gasUsed", receipt.GasUsed, "effectiveGasPrice", receipt.EffectiveGasPrice)
		cost := new(big.Int).Mul(new(big.Int).SetUint64(receipt.GasUsed), receipt.EffectiveGasPrice)
		var reward *big.Int
		for _, rLog := range receipt.Logs {
			if rLog.Topics[0] == minedEventSig {
				// the last param of total unindexed 3
				reward = new(big.Int).SetBytes(rLog.Data[64:])
				break
			}
		}
		if reward != nil {
			log.Info("Mining transaction accounting (in ether)",
				"reward", weiToEther(reward),
				"cost", weiToEther(cost),
				"profit", weiToEther(new(big.Int).Sub(reward, cost)),
			)
		}
	} else if receipt.Status == 0 {
		log.Warn("Mining transaction failed!      ×", "txHash", txHash)
	}
}

// https://github.com/ethereum/go-ethereum/issues/21221#issuecomment-805852059
func weiToEther(wei *big.Int) *big.Float {
	f := new(big.Float)
	f.SetPrec(236) //  IEEE 754 octuple-precision binary floating-point format: binary256
	f.SetMode(big.ToNearestEven)
	if wei == nil {
		return f.SetInt64(0)
	}
	fWei := new(big.Float)
	fWei.SetPrec(236) //  IEEE 754 octuple-precision binary floating-point format: binary256
	fWei.SetMode(big.ToNearestEven)
	return f.Quo(fWei.SetInt(wei), big.NewFloat(params.Ether))
}

// mineTask acturally executes a mining task
func (w *worker) mineTask(t *taskItem) (bool, error) {
	startTime := time.Now()
	nonce := t.nonceStart
<<<<<<< HEAD
	if t.thread == 0 {
		w.lg.Info("Mining tasks started", "shard", t.shardIdx, "threads", w.config.ThreadsPerShard, "block", t.blockNumber, "nonces", fmt.Sprintf("%d~%d", 0, w.config.NonceLimit))
	}
=======
>>>>>>> 6985e696
	w.lg.Debug("Mining task started", "shard", t.shardIdx, "thread", t.thread, "block", t.blockNumber, "nonces", fmt.Sprintf("%d~%d", t.nonceStart, t.nonceEnd))
	for w.isRunning() {
		if time.Since(startTime).Seconds() > mineTimeOut {
			if t.thread == 0 {
				nonceTriedTotal := (nonce - t.nonceStart) * w.config.ThreadsPerShard
				w.lg.Warn("Mining tasks timed out", "shard", t.shardIdx, "block", t.blockNumber,
					"noncesTried", fmt.Sprintf("%d(%.1f%%)", nonceTriedTotal, float64(nonceTriedTotal*100)/float64(w.config.NonceLimit)),
				)
			}
			w.lg.Debug("Mining task timed out", "shard", t.shardIdx, "thread", t.thread, "block", t.blockNumber, "noncesTried", nonce-t.nonceStart)
			break
		}
		if nonce >= t.nonceEnd {
			if t.thread == 0 {
				w.lg.Info("The nonces are exhausted in this slot, waiting for the next block",
					"samplingTime", fmt.Sprintf("%.1fs", time.Since(startTime).Seconds()), "shard", t.shardIdx, "block", t.blockNumber)
			}
			w.lg.Debug("The nonces are exhausted in this slot, waiting for the next block",
				"samplingTime", fmt.Sprintf("%.1fs", time.Since(startTime).Seconds()),
				"shard", t.shardIdx, "thread", t.thread, "block", t.blockNumber, "nonceEnd", nonce)
			break
		}
		hash0 := initHash(t.miner, t.blockHash, nonce)
		hash1, sampleIdxs, err := w.computeHash(t.task, hash0)
		if err != nil {
			w.lg.Error("Calculate hash error", "shard", t.shardIdx, "thread", t.thread, "block", t.blockNumber, "err", err.Error())
			return false, err
		}
		if t.requiredDiff.Cmp(new(big.Int).SetBytes(hash1.Bytes())) >= 0 {
			w.lg.Info("Calculated a valid hash", "shard", t.shardIdx, "thread", t.thread, "block", t.blockNumber, "nonce", nonce)
			dataSet, kvIdxs, sampleIdxsInKv, encodingKeys, encodedSamples, err := w.getMiningData(t.task, sampleIdxs)
			if err != nil {
				w.lg.Error("Get sample data failed", "kvIdxs", kvIdxs, "sampleIdxsInKv", sampleIdxsInKv, "err", err.Error())
				return false, err
			}
			w.lg.Info("Got sample data", "shard", t.shardIdx, "thread", t.thread, "block", t.blockNumber, "kvIdxs", kvIdxs, "sampleIdxsInKv", sampleIdxsInKv)
			proofs := make([][]byte, len(kvIdxs))
			for i := 0; i < len(dataSet); i++ {
				ps, err := w.prover.GetStorageProof(dataSet[i], encodingKeys[i], sampleIdxsInKv[i])
				if err != nil {
					w.lg.Error("Get storage proof error", "kvIdx", kvIdxs[i], "sampleIdxsInKv", sampleIdxsInKv[i], "error", err.Error())
					return false, fmt.Errorf("get proof err: %v", err)
				}
				w.lg.Info("Got storage proof", "shard", t.shardIdx, "thread", t.thread, "block", t.blockNumber, "kvIdx", kvIdxs[i], "sampleIdxsInKv", sampleIdxsInKv[i])
				proofs[i] = ps
			}
			newResult := &result{
				blockNumber:  t.blockNumber,
				startShardId: t.shardIdx,
				miner:        t.miner,
				nonce:        nonce,
				encodedData:  encodedSamples,
				proofs:       proofs,
			}
			// push result to the result map
			w.resultLock.Lock()
			// override the existing result if not nil
			w.resultMap[t.shardIdx] = newResult
			w.resultLock.Unlock()
			w.lg.Info("Set mining result", "shard", t.shardIdx, "block", t.blockNumber, "nonce", nonce)

			// notify the result worker to wake up
			w.notifyResultLoop()
			return true, nil
		}
		nonce++
	}

	return false, nil
}

// computeHash calculates final hash from hash0
func (w *worker) computeHash(t *task, hash0 common.Hash) (common.Hash, []uint64, error) {
	return hashimoto(w.storageMgr.KvEntriesBits(),
		w.storageMgr.MaxKvSizeBits(), sampleSizeBits,
		t.shardIdx,
		w.config.RandomChecks,
		w.storageMgr.ReadSampleUnlocked,
		hash0,
	)
}

// getMiningData retrieves data needed to generte proof and verify against the contract.
func (w *worker) getMiningData(t *task, sampleIdx []uint64) ([][]byte, []uint64, []uint64, []common.Hash, []common.Hash, error) {
	checksLen := w.config.RandomChecks
	dataSet := make([][]byte, checksLen)
	kvIdxs, sampleIdxsInKv := make([]uint64, checksLen), make([]uint64, checksLen)
	encodingKeys, encodedSamples := make([]common.Hash, checksLen), make([]common.Hash, checksLen)
	sampleLenBits := w.storageMgr.MaxKvSizeBits() - sampleSizeBits
	for i := uint64(0); i < checksLen; i++ {
		kvIdxs[i] = sampleIdx[i] >> sampleLenBits
	}
	kvHashes, err := w.l1API.GetDataHashes(context.Background(), w.storageMgr.ContractAddress(), kvIdxs)
	if err != nil {
		return nil, nil, nil, nil, nil, err
	}
	for i := uint64(0); i < checksLen; i++ {
		kvData, exist, err := w.storageMgr.TryRead(kvIdxs[i], int(w.storageMgr.MaxKvSize()), kvHashes[i])
		if exist && err == nil {
			dataSet[i] = kvData
			sampleIdxsInKv[i] = sampleIdx[i] % (1 << sampleLenBits)
			encodingKeys[i] = es.CalcEncodeKey(kvHashes[i], kvIdxs[i], t.miner)
			encodedSample, err := w.storageMgr.ReadSampleUnlocked(t.shardIdx, sampleIdx[i])
			if err != nil {
				return nil, nil, nil, nil, nil, err
			}
			encodedSamples[i] = encodedSample
		} else {
			if !exist {
				err = fmt.Errorf("kv not found: index=%d", kvIdxs[i])
			}
			return nil, nil, nil, nil, nil, err
		}
	}
	return dataSet, kvIdxs, sampleIdxsInKv, encodingKeys, encodedSamples, nil
}<|MERGE_RESOLUTION|>--- conflicted
+++ resolved
@@ -389,12 +389,6 @@
 func (w *worker) mineTask(t *taskItem) (bool, error) {
 	startTime := time.Now()
 	nonce := t.nonceStart
-<<<<<<< HEAD
-	if t.thread == 0 {
-		w.lg.Info("Mining tasks started", "shard", t.shardIdx, "threads", w.config.ThreadsPerShard, "block", t.blockNumber, "nonces", fmt.Sprintf("%d~%d", 0, w.config.NonceLimit))
-	}
-=======
->>>>>>> 6985e696
 	w.lg.Debug("Mining task started", "shard", t.shardIdx, "thread", t.thread, "block", t.blockNumber, "nonces", fmt.Sprintf("%d~%d", t.nonceStart, t.nonceEnd))
 	for w.isRunning() {
 		if time.Since(startTime).Seconds() > mineTimeOut {
