// Copyright 2022-2023, EthStorage.
// For license information, see https://github.com/ethstorage/es-node/blob/main/LICENSE

package scanner

import (
	"fmt"
	"maps"
	"slices"
	"strings"
)

type scanError struct {
	kvIndex uint64
	err     error
}

type status int

const (
	pending   status = iota // first-time detected
	fixed                   // by scanner
	recovered               // by downloader
	failed                  // failed to fix
)

func (s status) String() string {
	switch s {
	case pending:
		return "pending"
	case recovered:
		return "recovered"
	case fixed:
		return "fixed"
	case failed:
		return "failed"
	default:
		return "unknown"
	}
}

type mismatchTracker map[uint64]status

func (m mismatchTracker) String() string {
	var items []string
	keys := make([]uint64, 0, len(m))
	for k := range m {
		keys = append(keys, k)
	}
	slices.Sort(keys)

	for _, kvIndex := range keys {
		status := m[kvIndex]
		items = append(items, fmt.Sprintf("%d(%s)", kvIndex, status))
	}
	return "[" + strings.Join(items, ",") + "]"
}

<<<<<<< HEAD
type ScanStats struct {
	MismatchedCount int `json:"mismatched_blob"`
	UnfixedCount    int `json:"unfixed_blob"`
}

type statsSum struct {
	localKvs   string
	total      int       // total number of kv entries stored in local
	mismatched statsType // mismatched indices with times occurred for each
	fixed      statsType // successfully fixed indices with times occurred for each
	failed     statsType // failed fixed indices with times occurred for each
=======
func (m mismatchTracker) markPending(kvIndex uint64) {
	m[kvIndex] = pending
>>>>>>> b560b95e
}

func (m mismatchTracker) markRecovered(kvIndex uint64) {
	m[kvIndex] = recovered
}

func (m mismatchTracker) markFixed(kvIndex uint64) {
	m[kvIndex] = fixed
}

func (m mismatchTracker) markFailed(kvIndex uint64) {
	m[kvIndex] = failed
}

func (m mismatchTracker) shouldFix(kvIndex uint64) bool {
	status, exists := m[kvIndex]
	return exists && (status == pending || status == failed)
}

// failed() returns all indices that are still mismatched
// since the first-time do not count as mismatched and the
// second-time will be fixed immediately if possible
func (m mismatchTracker) failed() []uint64 {
	return m.filterByStatus(failed)
}

// fixed() returns only indices that have been fixed by the scanner
// add recovered() to get those fixed by downloader
func (m mismatchTracker) fixed() []uint64 {
	return m.filterByStatus(fixed)
}

// recovered() returns indices fixed by downloader from failed status
// those recovered from pending status are no longer tracked
func (m mismatchTracker) recovered() []uint64 {
	return m.filterByStatus(recovered)
}

func (m mismatchTracker) filterByStatus(s status) []uint64 {
	var res []uint64
	for kvIndex, status := range m {
		if status == s {
			res = append(res, kvIndex)
		}
	}
	slices.Sort(res)
	return res
}

func (m mismatchTracker) clone() mismatchTracker {
	clone := make(mismatchTracker)
	maps.Copy(clone, m)
	return clone
}

type stats struct {
	localKvs   string          // kv entries stored in local
	total      int             // total number of kv entries stored in local
	mismatched mismatchTracker // tracks all mismatched indices and their status
}

func newStats() *stats {
	return &stats{
		localKvs:   "",
		total:      0,
		mismatched: mismatchTracker{},
	}
}

func shortPrt(nums []uint64) string {
	if len(nums) == 0 {
		return ""
	}
	var (
		res        []string
		start, end = nums[0], nums[0]
	)
	for i := 1; i < len(nums); i++ {
		if nums[i] == end+1 {
			end = nums[i]
		} else {
			res = append(res, formatRange(start, end))
			start, end = nums[i], nums[i]
		}
	}
	res = append(res, formatRange(start, end))
	return strings.Join(res, ",")
}

func summaryLocalKvs(shards []uint64, kvEntries, lastKvIdx uint64) string {
	var res []string
	for _, shard := range shards {
		if shard*kvEntries > lastKvIdx {
			// skip empty shards
			break
		}
		var lastEntry uint64
		if shard == lastKvIdx/kvEntries {
			lastEntry = lastKvIdx
		} else {
			lastEntry = (shard+1)*kvEntries - 1
		}
		shardView := fmt.Sprintf("shard%d%s", shard, formatRange(shard*kvEntries, lastEntry))
		res = append(res, shardView)
	}
	return strings.Join(res, ",")
}

func formatRange(start, end uint64) string {
	if start == end {
		return fmt.Sprintf("[%d]", start)
	} else if end == start+1 {
		return fmt.Sprintf("[%d,%d]", start, end)
	} else {
		return fmt.Sprintf("[%d-%d]", start, end)
	}
}<|MERGE_RESOLUTION|>--- conflicted
+++ resolved
@@ -56,22 +56,8 @@
 	return "[" + strings.Join(items, ",") + "]"
 }
 
-<<<<<<< HEAD
-type ScanStats struct {
-	MismatchedCount int `json:"mismatched_blob"`
-	UnfixedCount    int `json:"unfixed_blob"`
-}
-
-type statsSum struct {
-	localKvs   string
-	total      int       // total number of kv entries stored in local
-	mismatched statsType // mismatched indices with times occurred for each
-	fixed      statsType // successfully fixed indices with times occurred for each
-	failed     statsType // failed fixed indices with times occurred for each
-=======
 func (m mismatchTracker) markPending(kvIndex uint64) {
 	m[kvIndex] = pending
->>>>>>> b560b95e
 }
 
 func (m mismatchTracker) markRecovered(kvIndex uint64) {
@@ -188,4 +174,9 @@
 	} else {
 		return fmt.Sprintf("[%d-%d]", start, end)
 	}
+}
+
+type ScanStats struct {
+	MismatchedCount int `json:"mismatched_blob"`
+	UnfixedCount    int `json:"unfixed_blob"`
 }