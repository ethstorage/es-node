--- conflicted
+++ resolved
@@ -34,13 +34,8 @@
 )
 
 var (
-<<<<<<< HEAD
 	downloaderPrefix = []byte("dl-")
 	lastDownloadKey  = []byte("last-download-block")
-=======
-	downloaderPrefix  = []byte("dl-")
-	lastDownloadKey = []byte("last-download-block")
->>>>>>> 5e4a8ca0
 )
 
 type Downloader struct {
@@ -60,13 +55,8 @@
 	minDurationForBlobsRequest uint64
 
 	// Request to download new blobs
-<<<<<<< HEAD
 	dlLatestReq    chan struct{}
 	dlFinalizedReq chan struct{}
-=======
-	dlLatestReq                chan struct{}
-	dlFinalizedReq             chan struct{}
->>>>>>> 5e4a8ca0
 
 	log  log.Logger
 	done chan struct{}
@@ -94,32 +84,19 @@
 	db ethdb.Database,
 	sm *ethstorage.StorageManager,
 	downloadStart int64,
-<<<<<<< HEAD
 	downloadDump string,
-=======
-	downloadDump  string,
->>>>>>> 5e4a8ca0
 	minDurationForBlobsRequest uint64,
 	downloadThreadNum int,
 	log log.Logger,
 ) *Downloader {
 	sm.DownloadThreadNum = downloadThreadNum
 	return &Downloader{
-<<<<<<< HEAD
 		Cache:                      NewBlobCache(),
 		l1Source:                   l1Source,
 		l1Beacon:                   l1Beacon,
 		db:                         db,
 		sm:                         sm,
 		dumpDir:                    downloadDump,
-=======
-		Cache: NewBlobCache(),
-		l1Source: l1Source,
-		l1Beacon: l1Beacon,
-		db: db,
-		sm: sm,
-		dumpDir: downloadDump,
->>>>>>> 5e4a8ca0
 		minDurationForBlobsRequest: minDurationForBlobsRequest,
 		dlLatestReq:                make(chan struct{}, 1),
 		dlFinalizedReq:             make(chan struct{}, 1),
@@ -242,11 +219,7 @@
 
 	// @Qiang devnet-4 have issues to get blob event for the latest block, so if we need roll back to devnet-4
 	// we may need to change it to s.downloadRange(start, end, true)
-<<<<<<< HEAD
 	_, err := s.downloadRange(start+1, end, true)
-=======
-	_, err := s.downloadRange(start + 1, end, true)
->>>>>>> 5e4a8ca0
 
 	if err == nil {
 		s.lastCacheBlock = end
@@ -361,11 +334,7 @@
 		}
 
 		for _, elBlob := range elBlock.blobs {
-<<<<<<< HEAD
 			clBlob, exists := clBlobs[elBlob.hash]
-=======
-			clBlob, exists := clBlobs[elBlob.hash];
->>>>>>> 5e4a8ca0
 			if !exists {
 				s.log.Error("Did not find the event specified blob in the CL")
 
@@ -414,15 +383,9 @@
 			lastBlockNumber = event.BlockNumber
 			blocks = append(blocks, &blockBlobs{
 				timestamp: res.Time,
-<<<<<<< HEAD
 				number:    event.BlockNumber,
 				hash:      event.BlockHash,
 				blobs:     []*blob{},
-=======
-				number: event.BlockNumber,
-				hash: event.BlockHash,
-				blobs: []*blob{},
->>>>>>> 5e4a8ca0
 			})
 		}
 
