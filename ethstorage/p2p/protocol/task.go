--- conflicted
+++ resolved
@@ -22,11 +22,7 @@
 
 	// TODO: consider whether we need to retry those stateless peers or disconnect the peer
 	statelessPeers map[peer.ID]struct{} // Peers that failed to deliver kv Data
-<<<<<<< HEAD
-	State          *SyncState
-=======
 	state          *SyncState
->>>>>>> a1de6eaf
 
 	done bool // Flag whether the task has done
 }
