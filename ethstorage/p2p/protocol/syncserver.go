--- conflicted
+++ resolved
@@ -46,7 +46,7 @@
 )
 
 var (
-	providedBlobsKey = []byte("ProvidedBlobsKey")
+	ProvidedBlobsKey = []byte("ProvidedBlobsKey")
 )
 
 // peerStat maintains rate-limiting data of a peer that requests blocks from us.
@@ -90,19 +90,8 @@
 	if m == nil {
 		m = metrics.NoopMetrics
 	}
-<<<<<<< HEAD
-
-	providedBlobs := make(map[uint64]uint64)
-	for _, shardId := range storageManager.Shards() {
-		providedBlobs[shardId] = 0
-	}
-	return &SyncServer{
-		cfg:              cfg,
-		storageManager:   storageManager,
-		providedBlobs:    providedBlobs,
-=======
 	var providedBlobs map[uint64]uint64
-	if status, _ := db.Get(providedBlobsKey); status != nil {
+	if status, _ := db.Get(ProvidedBlobsKey); status != nil {
 		if err := json.Unmarshal(status, &providedBlobs); err != nil {
 			log.Error("Failed to decode provided blobs", "err", err)
 		}
@@ -114,7 +103,6 @@
 		db:               db,
 		providedBlobs:    make(map[uint64]uint64),
 		exitCh:           make(chan struct{}),
->>>>>>> a1de6eaf
 		metrics:          m,
 		peerRateLimits:   peerRateLimits,
 		globalRequestsRL: globalRequestsRL,
@@ -220,13 +208,9 @@
 		}
 	}
 	srv.metrics.ServerReadBlobs(peerID.String(), read, sucRead, time.Since(start))
-<<<<<<< HEAD
-	srv.providedBlobs[req.ShardId] += uint64(len(res.Blobs))
-=======
 	srv.lock.Lock()
 	srv.providedBlobs[req.ShardId] += uint64(len(res.Blobs))
 	srv.lock.Unlock()
->>>>>>> a1de6eaf
 
 	recordDur := srv.metrics.ServerRecordTimeUsed("encodeResult")
 	data, err := rlp.EncodeToBytes(&res)
@@ -279,13 +263,9 @@
 		}
 	}
 	srv.metrics.ServerReadBlobs(peerID.String(), read, sucRead, time.Since(start))
-<<<<<<< HEAD
-	srv.providedBlobs[req.ShardId] += uint64(len(res.Blobs))
-=======
 	srv.lock.Lock()
 	srv.providedBlobs[req.ShardId] += uint64(len(res.Blobs))
 	srv.lock.Unlock()
->>>>>>> a1de6eaf
 
 	recordDur := srv.metrics.ServerRecordTimeUsed("encodeResult")
 	data, err := rlp.EncodeToBytes(&res)
@@ -371,10 +351,6 @@
 	log.Debug("Write response done for HandleRequestShardList")
 }
 
-<<<<<<< HEAD
-func (srv *SyncServer) ProvidedBlobs() map[uint64]uint64 {
-	return srv.providedBlobs
-=======
 func (srv *SyncServer) saveProvidedBlobs() {
 	srv.lock.Lock()
 	states, err := json.Marshal(srv.providedBlobs)
@@ -384,7 +360,7 @@
 		return
 	}
 
-	err = srv.db.Put(providedBlobsKey, states)
+	err = srv.db.Put(ProvidedBlobsKey, states)
 	if err != nil {
 		log.Error("Failed to store provided blobs states", "err", err)
 		return
@@ -408,5 +384,4 @@
 func (srv *SyncServer) Close() {
 	close(srv.exitCh)
 	srv.saveProvidedBlobs()
->>>>>>> a1de6eaf
 }