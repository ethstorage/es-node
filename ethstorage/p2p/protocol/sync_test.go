// Copyright 2022-2023, EthStorage.
// For license information, see https://github.com/ethstorage/es-node/blob/main/LICENSE

package protocol

import (
	"bytes"
	"context"
	"encoding/binary"
	"errors"
	"fmt"
	"math/big"
	"math/rand"
	"os"
	"testing"
	"time"

	"github.com/detailyang/go-fallocate"
	"github.com/ethereum/go-ethereum"
	"github.com/ethereum/go-ethereum/common"
	"github.com/ethereum/go-ethereum/core/rawdb"
	"github.com/ethereum/go-ethereum/ethdb"
	"github.com/ethereum/go-ethereum/event"
	"github.com/ethereum/go-ethereum/log"
	"github.com/ethstorage/go-ethstorage/ethstorage"
	"github.com/ethstorage/go-ethstorage/ethstorage/metrics"
	prv "github.com/ethstorage/go-ethstorage/ethstorage/prover"
	"github.com/ethstorage/go-ethstorage/ethstorage/rollup"
	"github.com/libp2p/go-libp2p/core/host"
	"github.com/libp2p/go-libp2p/core/network"
	bhost "github.com/libp2p/go-libp2p/p2p/host/blank"
	swarmt "github.com/libp2p/go-libp2p/p2p/net/swarm/testing"
)

const (
	defaultChunkSize     = uint64(1) << 17
	defaultEncodeType    = ethstorage.ENCODE_BLOB_POSEIDON
	blobEmptyFillingMask = byte(0b10000000)
	metafileName         = "metafile.dat.meta"
)

var (
	contract = common.HexToAddress("0x0000000000000000000000000000000003330001")
	empty    = make([]byte, 0)
	params   = SyncerParams{MaxPeers: 30, MaxRequestSize: uint64(4 * 1024 * 1024), SyncConcurrency: 16, FillEmptyConcurrency: 16, MetaDownloadBatchSize: 16}
	testLog  = log.New("TestSync")
	prover   = prv.NewKZGProver(testLog)
)

type remotePeer struct {
	shards       []uint64            // shards the remote peer support
	excludedList map[uint64]struct{} // excludedList a list of blob indexes whose data is not exist in the remote peer
}

func CreateMetaFile(filename string, len int64) (*os.File, error) {
	file, err := os.Create(filename)
	if err != nil {
		return nil, err
	}
	err = fallocate.Fallocate(file, int64((32)*len), int64(32))
	if err != nil {
		return nil, err
	}
	return file, nil
}

func GenerateMetadata(idx, size uint64, hash []byte) common.Hash {
	meta := make([]byte, 0)
	idx_bs := make([]byte, 8)
	binary.BigEndian.PutUint64(idx_bs, idx)
	meta = append(meta, idx_bs[3:]...)
	size_bs := make([]byte, 8)
	binary.BigEndian.PutUint64(size_bs, size)
	meta = append(meta, size_bs[5:]...)
	meta = append(meta, hash[:24]...)
	return common.BytesToHash(meta)
}

type mockL1Source struct {
	lastBlobIndex uint64
	metaFile      *os.File
}

func NewMockL1Source(lastBlobIndex uint64, metafile string) *mockL1Source {
	if len(metafile) == 0 {
		panic("metafile param is needed when using mock l1")
	}

	file, err := os.OpenFile(metafile, os.O_RDONLY, 0600)
	if err != nil {
		panic(fmt.Sprintf("open metafile faiil with err %s", err.Error()))
	}
	return &mockL1Source{lastBlobIndex: lastBlobIndex, metaFile: file}
}

func (l1 *mockL1Source) getMetadata(idx uint64) ([32]byte, error) {
	bs := make([]byte, 32)
	l, err := l1.metaFile.ReadAt(bs, int64(idx*32))
	if err != nil {
		return common.Hash{}, fmt.Errorf("get metadata fail, err %s", err.Error())
	}
	if l != 32 {
		return common.Hash{}, errors.New("get metadata fail, err read less than 32 bytes")
	}
	return common.BytesToHash(bs), nil
}

func (l1 *mockL1Source) GetKvMetas(kvIndices []uint64, blockNumber int64) ([][32]byte, error) {
	metas := make([][32]byte, 0)
	for _, idx := range kvIndices {
		meta, err := l1.getMetadata(idx)
		if err != nil {
			log.Debug("read meta fail", "err", err.Error())
			continue
		}
		metas = append(metas, meta)
	}
	return metas, nil
}

func (l1 *mockL1Source) GetStorageLastBlobIdx(blockNumber int64) (uint64, error) {
	return l1.lastBlobIndex, nil
}

type mockStorageManagerReader struct {
	kvEntries       uint64
	maxKvSize       uint64
	encodeType      uint64
	shards          []uint64
	contractAddress common.Address
	shardMiner      common.Address
	blobPayloads    map[uint64]*BlobPayloadWithRowData
}

func (s *mockStorageManagerReader) TryReadEncoded(kvIdx uint64, readLen int) ([]byte, bool, error) {
	if blobPayload, ok := s.blobPayloads[kvIdx]; ok {
		data := blobPayload.EncodedBlob
		if len(data) > readLen {
			data = data[:readLen]
		}
		return data, true, nil
	} else {
		return nil, false, ethereum.NotFound
	}
}

func (s *mockStorageManagerReader) TryReadMeta(kvIdx uint64) ([]byte, bool, error) {
	if blobPayload, ok := s.blobPayloads[kvIdx]; ok {
		return blobPayload.BlobCommit[:], true, nil
	} else {
		return nil, false, ethereum.NotFound
	}
}

func (s *mockStorageManagerReader) KvEntries() uint64 {
	return s.kvEntries
}

func (s *mockStorageManagerReader) ContractAddress() common.Address {
	return s.contractAddress
}

func (s *mockStorageManagerReader) Shards() []uint64 {
	return s.shards
}

func (s *mockStorageManagerReader) MaxKvSize() uint64 {
	return s.maxKvSize
}

func (s *mockStorageManagerReader) GetShardMiner(shardIdx uint64) (common.Address, bool) {
	return s.shardMiner, true
}

func (s *mockStorageManagerReader) GetShardEncodeType(shardIdx uint64) (uint64, bool) {
	return s.encodeType, true
}

type BlobPayloadWithRowData struct {
	MinerAddress common.Address `json:"minerAddress"`
	BlobIndex    uint64         `json:"blobIndex"`
	BlobCommit   common.Hash    `json:"blobCommit"`
	EncodeType   uint64         `json:"encodeType"`
	EncodedBlob  []byte         `json:"blob"`
	RowData      []byte
}

func createEthStorage(contract common.Address, shardIdxList []uint64, chunkSize, kvSize, kvEntries uint64,
	miner common.Address, encodeType uint64) (*ethstorage.ShardManager, []string) {
	sm := ethstorage.NewShardManager(contract, kvSize, kvEntries, chunkSize)
	ethstorage.ContractToShardManager[contract] = sm
	chunkPerKv := kvSize / chunkSize

	files := make([]string, 0)
	for _, shardIdx := range shardIdxList {
		sm.AddDataShard(shardIdx)
		fileName := fmt.Sprintf(".\\ss%d.dat", shardIdx)
		files = append(files, fileName)
		startChunkId := shardIdx * chunkPerKv * kvEntries
		_, err := ethstorage.Create(fileName, startChunkId, kvEntries*chunkPerKv, 0, kvSize, encodeType, miner, sm.ChunkSize())
		if err != nil {
			log.Crit("open failed", "error", err)
		}

		var df *ethstorage.DataFile
		df, err = ethstorage.OpenDataFile(fileName)
		if err != nil {
			log.Crit("open failed", "error", err)
		}
		sm.AddDataFile(df)
	}

	return sm, files
}

// makeKVStorage generate a range of storage Data and its metadata
func makeKVStorage(contract common.Address, shards []uint64, chunkSize, kvSize, kvCount, lastKvIndex uint64,
	miner common.Address, encodeType uint64, metafile *os.File) map[common.Address]map[uint64]*BlobPayloadWithRowData {
	shardData := make(map[common.Address]map[uint64]*BlobPayloadWithRowData)
	smData := make(map[uint64]*BlobPayloadWithRowData)
	shardData[contract] = smData
	sm := ethstorage.ContractToShardManager[contract]

	for _, sidx := range shards {
		for i := sidx * kvCount; i < (sidx+1)*kvCount; i++ {
			val := make([]byte, kvSize)
			root := common.Hash{}
			if i < lastKvIndex {
				copy(val[:20], contract.Bytes())
				binary.BigEndian.PutUint64(val[20:28], i)
				root, _ = prover.GetRoot(val, kvSize/chunkSize, chunkSize)
			}

			commit := generateMetadata(root)
			encodeData, _, _ := sm.EncodeKV(i, val, commit, miner, encodeType)
			smData[i] = &BlobPayloadWithRowData{
				MinerAddress: miner,
				BlobIndex:    i,
				BlobCommit:   commit,
				EncodeType:   encodeType,
				EncodedBlob:  encodeData,
				RowData:      val,
			}
			meta := GenerateMetadata(i, kvSize, root[:])
			metafile.WriteAt(meta.Bytes(), int64(i*32))
		}
	}

	return shardData
}

func fillEmpty(sm *ethstorage.ShardManager, list map[uint64]struct{}) {
	commit := common.Hash{}
	commit[ethstorage.HashSizeInContract] = commit[ethstorage.HashSizeInContract] | blobEmptyFillingMask

	for i := range list {
		sm.TryWrite(i, empty, commit)
	}
}

func verifyKVs(data map[common.Address]map[uint64]*BlobPayloadWithRowData,
	excludedList map[uint64]struct{}, t *testing.T) {
	emptyCommit := common.Hash{}
	emptyCommit[ethstorage.HashSizeInContract] = emptyCommit[ethstorage.HashSizeInContract] | blobEmptyFillingMask
	for contract, shardData := range data {
		shardManager := ethstorage.ContractToShardManager[contract]
		if shardManager == nil {
			t.Fatalf("sstorage manager for contract %s do not exist.", contract.Hex())
		}
		for idx, blobPayload := range shardData {
			rowData := blobPayload.RowData
			encodedBlob := blobPayload.EncodedBlob
			commit := blobPayload.BlobCommit
			// for data in the excluded list, that mean it should not sync to the local node, but written by empty blob,
			// so the expected data is make([]byte, kvSize)
			if _, ok := excludedList[idx]; ok {
				rowData = make([]byte, len(blobPayload.RowData))
				commit = emptyCommit
				encodedBlob, _, _ = shardManager.EncodeKV(idx, rowData, commit, blobPayload.MinerAddress, blobPayload.EncodeType)
			}
			decodedData, ok, err := shardManager.TryRead(idx, len(blobPayload.RowData), commit)
			if err != nil {
				t.Fatalf("TryRead sstorage Data fail. err: %s", err.Error())
			}
			if !ok {
				t.Fatalf("TryRead sstroage Data fail. err: %s, index %d", "shard Idx not support", idx)
			}

			encodedData, _, err := shardManager.TryReadEncoded(idx, len(blobPayload.EncodedBlob))
			if err != nil {
				t.Fatalf("TryRead encoded Data fail. err: %s", err.Error())
			}

			if !bytes.Equal(rowData, decodedData) {
				t.Fatalf("verify KV failed; index: %d; rowData: %s; decodedData: %s", idx,
					common.Bytes2Hex(rowData), common.Bytes2Hex(decodedData))
			}
			if !bytes.Equal(encodedBlob, encodedData) {
				t.Fatalf("verify KV failed; index: %d; blobPayload: %s; encodedData: %s", idx,
					common.Bytes2Hex(rowData), common.Bytes2Hex(encodedData))
			}
		}
	}
}

func generateMetadata(hash common.Hash) common.Hash {
	meta := make([]byte, 32)

	copy(meta[0:ethstorage.HashSizeInContract], hash[0:ethstorage.HashSizeInContract])
	meta[ethstorage.HashSizeInContract] = meta[ethstorage.HashSizeInContract] | blobEmptyFillingMask

	return common.BytesToHash(meta)
}

func getNetHost(t *testing.T) host.Host {
	netw := swarmt.GenSwarm(t)
	h := bhost.NewBlankHost(netw)
	t.Cleanup(func() { h.Close() })
	return h
}

func connect(t *testing.T, a, b host.Host, as, bs map[common.Address][]uint64) {
	pinfo := a.Peerstore().PeerInfo(a.ID())
	a.Peerstore().Put(b.ID(), EthStorageENRKey, ConvertToContractShards(bs))
	b.Peerstore().Put(a.ID(), EthStorageENRKey, ConvertToContractShards(as))
	err := b.Connect(context.Background(), pinfo)
	if err != nil {
		t.Fatal(err)
	}
}

func createLocalHostAndSyncClient(t *testing.T, testLog log.Logger, rollupCfg *rollup.EsConfig, db ethdb.Database,
	storageManager StorageManager, metrics SyncClientMetrics, mux *event.Feed) (host.Host, *SyncClient) {
	localHost := getNetHost(t)

	syncCl := NewSyncClient(testLog, rollupCfg, localHost.NewStream, storageManager, &params, db, metrics, mux)
	localHost.Network().Notify(&network.NotifyBundle{
		ConnectedF: func(nw network.Network, conn network.Conn) {
			shards := make(map[common.Address][]uint64)
			css, err := localHost.Peerstore().Get(conn.RemotePeer(), EthStorageENRKey)
			if err != nil {
				log.Warn("Get shards from peer failed", "error", err.Error())
			} else {
				shards = ConvertToShardList(css.([]*ContractShards))
			}

			added := syncCl.AddPeer(conn.RemotePeer(), shards, conn.Stat().Direction)
			if !added {
				conn.Close()
			}
		},
		DisconnectedF: func(nw network.Network, conn network.Conn) {
			syncCl.RemovePeer(conn.RemotePeer())
		},
	})
	// the host may already be connected to peers, add them all to the sync client
	for _, conn := range localHost.Network().Conns() {
		shards := make(map[common.Address][]uint64)
		css, err := localHost.Peerstore().Get(conn.RemotePeer(), EthStorageENRKey)
		if err != nil {
			log.Warn("Get shards from peer failed", "error", err.Error())
		} else {
			shards = ConvertToShardList(css.([]*ContractShards))
		}
		added := syncCl.AddPeer(conn.RemotePeer(), shards, conn.Stat().Direction)
		if !added {
			conn.Close()
		}
	}
	return localHost, syncCl
}

func createRemoteHost(t *testing.T, ctx context.Context, rollupCfg *rollup.EsConfig,
	storageManager *mockStorageManagerReader, db ethdb.Database, metrics SyncServerMetrics, testLog log.Logger) host.Host {

	remoteHost := getNetHost(t)
	syncSrv := NewSyncServer(rollupCfg, storageManager, db, metrics)
	blobByRangeHandler := MakeStreamHandler(ctx, testLog, syncSrv.HandleGetBlobsByRangeRequest)
	remoteHost.SetStreamHandler(GetProtocolID(RequestBlobsByRangeProtocolID, rollupCfg.L2ChainID), blobByRangeHandler)
	blobByListHandler := MakeStreamHandler(ctx, testLog, syncSrv.HandleGetBlobsByListRequest)
	remoteHost.SetStreamHandler(GetProtocolID(RequestBlobsByListProtocolID, rollupCfg.L2ChainID), blobByListHandler)

	return remoteHost
}

func checkStall(t *testing.T, waitTime time.Duration, mux *event.Feed, cancel func()) {
	dlEventCh := make(chan EthStorageSyncDone, 16)
	events := mux.Subscribe(dlEventCh)
	defer events.Unsubscribe()
	for {
		select {
		case <-time.After(waitTime * time.Second):
			t.Log("Sync stalled")
			cancel()
			return
		case ev := <-dlEventCh:
			if ev.DoneType == AllShardDone {
				return
			}
		}
	}
}

func compareTasks(tasks1, tasks2 []*task) error {
	if err := checkTasksWithBaskTasks(tasks1, tasks2); err != nil {
		return err
	}
	if err := checkTasksWithBaskTasks(tasks2, tasks1); err != nil {
		return err
	}
	return nil
}

func checkTasksWithBaskTasks(baseTasks, tasks []*task) error {
	for _, task1 := range baseTasks {
		var task2 *task = nil
		for _, stask := range tasks {
			if task1.Contract == stask.Contract && task1.ShardId == stask.ShardId {
				task2 = stask
				break
			}
		}
		if task2 == nil {
			return fmt.Errorf("compare tasks failed. error: missing task; contract %s & shardId %d",
				task1.Contract.Hex(), task1.ShardId)
		}
		if len(task1.SubTasks) != len(task2.SubTasks) {
			return fmt.Errorf("compare tasks failed: error: subtask len mismatch; contract %s & shardId %d, len 1 %d, len 2 %d",
				task1.Contract.Hex(), task1.ShardId, len(task1.SubTasks), len(task2.SubTasks))
		}
		if len(task1.healTask.Indexes) != len(task2.healTask.Indexes) {
			return fmt.Errorf("compare tasks failed: error: index len in heal task mismatch; contract %s & shardId %d, len 1 %d, len 2 %d",
				task1.Contract.Hex(), task1.ShardId, len(task1.healTask.Indexes), len(task2.healTask.Indexes))
		}
		if task1.done != task2.done {
			return fmt.Errorf("compare tasks failed: error: task done mismatch, ontract %s & shardId %d, task 1 %v, task 2 %v",
				task1.Contract.Hex(), task1.ShardId, task1.done, task2.done)
		}

		for _, subTask1 := range task1.SubTasks {
			exist := false
			for _, subTask2 := range task2.SubTasks {
				if subTask1.First == subTask2.First && subTask1.Last == subTask2.Last && subTask1.next == subTask2.next {
					exist = true
					break
				}
			}
			if !exist {
				return fmt.Errorf("compare tasks failed: error: missing subtask; contract %s & shardId %d, Next %d, Last %d",
					task1.Contract.Hex(), task1.ShardId, subTask1.next, subTask1.Last)
			}
		}

		for idx := range task1.healTask.Indexes {
			if _, ok := task2.healTask.Indexes[idx]; !ok {
				return fmt.Errorf("compare tasks failed: error: index missing; contract %s & shardId %d, index %d",
					task1.Contract.Hex(), task1.ShardId, idx)
			}
		}
	}
	return nil
}

func copyShardData(data map[uint64]*BlobPayloadWithRowData, shards []uint64, entries uint64,
	excludedList map[uint64]struct{}) map[uint64]*BlobPayloadWithRowData {
	pData := make(map[uint64]*BlobPayloadWithRowData)
	for _, id := range shards {
		for idx := id * entries; idx < (id+1)*entries; idx++ {
			val, exist := data[idx]
			_, destroyed := excludedList[idx]
			if exist && !destroyed {
				pData[idx] = val
			}
		}
	}
	return pData
}

func mergeExcludedList(aList, bList map[uint64]struct{}) map[uint64]struct{} {
	newDestroyedList := make(map[uint64]struct{})
	for idx := range aList {
		if _, ok := bList[idx]; ok {
			newDestroyedList[idx] = struct{}{}
		}
	}
	return newDestroyedList
}

func getRandomU64InRange(excludedList map[uint64]struct{}, start, end, count uint64) map[uint64]struct{} {
	i := uint64(0)
	m := make(map[uint64]struct{})
	for i < count {
		idx := rand.Uint64()%(end-start) + start
		if _, ok := excludedList[idx]; ok {
			continue
		}
		if _, ok := m[idx]; ok {
			continue
		}
		m[idx] = struct{}{}
		i++
	}
	return m
}

// TestSync_RequestL2Range test peer RequestBlobsByRange func and verify result
func TestSync_RequestL2Range(t *testing.T) {
	var (
		kvSize       = defaultChunkSize
		kvEntries    = uint64(16)
		lastKvIndex  = uint64(16)
		ctx, cancel  = context.WithCancel(context.Background())
		excludedList = make(map[uint64]struct{})
		db           = rawdb.NewMemoryDatabase()
		mux          = new(event.Feed)
		shards       = make(map[common.Address][]uint64)
		m            = metrics.NewMetrics("sync_test")
		rollupCfg    = &rollup.EsConfig{
			L2ChainID: new(big.Int).SetUint64(3333),
		}
	)
	defer cancel()

	metafile, err := CreateMetaFile(metafileName, int64(kvEntries))
	if err != nil {
		t.Error("Create metafileName fail", err.Error())
	}
	defer metafile.Close()

	// create ethstorage and generate data
	shardManager, files := createEthStorage(contract, []uint64{0}, defaultChunkSize, kvSize, kvEntries, common.Address{}, defaultEncodeType)
	if shardManager == nil {
		t.Fatalf("createEthStorage failed")
	}
	shards[shardManager.ContractAddress()] = shardManager.ShardIds()

	defer func(files []string) {
		for _, file := range files {
			os.Remove(file)
		}
	}(files)

	data := makeKVStorage(contract, []uint64{0}, defaultChunkSize, kvSize, kvEntries, lastKvIndex, common.Address{}, defaultEncodeType, metafile)

	l1 := NewMockL1Source(lastKvIndex, metafileName)
	sm := ethstorage.NewStorageManager(shardManager, l1)
	smr := &mockStorageManagerReader{
		kvEntries:       kvEntries,
		maxKvSize:       kvSize,
		encodeType:      defaultEncodeType,
		shards:          []uint64{0},
		contractAddress: contract,
		shardMiner:      common.Address{},
		blobPayloads:    data[contract],
	}

	// create local and remote hosts, set up sync client and server
	localHost, syncCl := createLocalHostAndSyncClient(t, testLog, rollupCfg, db, sm, m, mux)
	syncCl.loadSyncStatus()
	sm.Reset(0)
	err = sm.DownloadAllMetas(context.Background(), 16)
	if err != nil {
		t.Fatal("Download blob metadata failed", "error", err)
		return
	}
	remoteHost := createRemoteHost(t, ctx, rollupCfg, smr, db, m, testLog)
	connect(t, localHost, remoteHost, shards, shards)

	time.Sleep(2 * time.Second)
	// send request
	_, err = syncCl.RequestL2Range(0, 16)
	if err != nil {
		t.Fatal(err)
	}
	verifyKVs(data, excludedList, t)
}

// TestSync_RequestL2Range test peer RequestBlobsByList func and verify result
func TestSync_RequestL2List(t *testing.T) {
	var (
		kvSize       = defaultChunkSize
		kvEntries    = uint64(16)
		lastKvIndex  = uint64(16)
		ctx, cancel  = context.WithCancel(context.Background())
		excludedList = make(map[uint64]struct{})
		db           = rawdb.NewMemoryDatabase()
		mux          = new(event.Feed)
		shards       = make(map[common.Address][]uint64)
		m            = metrics.NewMetrics("sync_test")
		rollupCfg    = &rollup.EsConfig{
			L2ChainID: new(big.Int).SetUint64(3333),
		}
	)
	defer cancel()

	metafile, err := CreateMetaFile(metafileName, int64(kvEntries))
	if err != nil {
		t.Error("Create metafileName fail", err.Error())
	}
	defer metafile.Close()

	// create ethstorage and generate data
	shardManager, files := createEthStorage(contract, []uint64{0}, defaultChunkSize, kvSize, kvEntries, common.Address{}, defaultEncodeType)
	if shardManager == nil {
		t.Fatalf("createEthStorage failed")
	}

	defer func(files []string) {
		for _, file := range files {
			os.Remove(file)
		}
	}(files)
	shards[shardManager.ContractAddress()] = shardManager.ShardIds()

	data := makeKVStorage(contract, []uint64{0}, defaultChunkSize, kvSize, kvEntries, lastKvIndex, common.Address{}, defaultEncodeType, metafile)

	l1 := NewMockL1Source(lastKvIndex, metafileName)
	sm := ethstorage.NewStorageManager(shardManager, l1)
	smr := &mockStorageManagerReader{
		kvEntries:       kvEntries,
		maxKvSize:       kvSize,
		encodeType:      defaultEncodeType,
		shards:          []uint64{0},
		contractAddress: contract,
		shardMiner:      common.Address{},
		blobPayloads:    data[contract],
	}

	// create local and remote hosts, set up sync client and server
	localHost, syncCl := createLocalHostAndSyncClient(t, testLog, rollupCfg, db, sm, m, mux)
	syncCl.loadSyncStatus()
	sm.Reset(0)
	err = sm.DownloadAllMetas(context.Background(), 16)
	if err != nil {
		t.Fatal("Download blob metadata failed", "error", err)
		return
	}
	remoteHost := createRemoteHost(t, ctx, rollupCfg, smr, db, m, testLog)
	connect(t, localHost, remoteHost, shards, shards)

	indexes := make([]uint64, 0)
	for i := uint64(0); i < 16; i++ {
		indexes = append(indexes, i)
	}
	time.Sleep(2 * time.Second)
	// send request
	_, err = syncCl.RequestL2List(indexes)
	if err != nil {
		t.Fatal(err)
	}
	verifyKVs(data, excludedList, t)
}

// TestSaveAndLoadSyncStatus test save sync state to DB for tasks and load sync state from DB for tasks.
func TestSaveAndLoadSyncStatus(t *testing.T) {
	var (
		entries             = uint64(1) << 10
		kvSize              = defaultChunkSize
		lastKvIndex         = entries*3 - 20
		db                  = rawdb.NewMemoryDatabase()
		mux                 = new(event.Feed)
		m                   = metrics.NewMetrics("sync_test")
		expectedSecondsUsed = uint64(10)
		rollupCfg           = &rollup.EsConfig{
			L2ChainID: new(big.Int).SetUint64(3333),
		}
	)
	// create ethstorage and generate data
	shardManager, files := createEthStorage(contract, []uint64{0, 1, 2}, defaultChunkSize, kvSize, entries, common.Address{}, defaultEncodeType)
	if shardManager == nil {
		t.Fatalf("createEthStorage failed")
	}

	defer func(files []string) {
		for _, file := range files {
			os.Remove(file)
		}
	}(files)

	l1 := NewMockL1Source(lastKvIndex, metafileName)
	sm := ethstorage.NewStorageManager(shardManager, l1)
	sm.Reset(0)
	_, syncCl := createLocalHostAndSyncClient(t, testLog, rollupCfg, db, sm, m, mux)
	syncCl.loadSyncStatus()
	indexes := []uint64{30, 5, 8}
	syncCl.tasks[0].healTask.insert(indexes)
	syncCl.tasks[0].SubTasks[0].First = 1
	syncCl.tasks[0].SubTasks[0].next = 33
<<<<<<< HEAD
	syncCl.tasks[0].State.BlobsSynced = 30
	syncCl.tasks[0].State.SyncedSeconds = expectedSecondsUsed
	syncCl.tasks[1].SubTasks = make([]*subTask, 0)
	syncCl.tasks[1].State.BlobsSynced = entries
	syncCl.tasks[1].State.SyncedSeconds = expectedSecondsUsed
=======
	syncCl.tasks[0].state.BlobsSynced = 30
	syncCl.tasks[0].state.SyncedSeconds = expectedSecondsUsed
	syncCl.tasks[1].SubTasks = make([]*subTask, 0)
	syncCl.tasks[1].state.BlobsSynced = entries
	syncCl.tasks[1].state.SyncedSeconds = expectedSecondsUsed
>>>>>>> a1de6eaf

	tasks := syncCl.tasks
	syncCl.cleanTasks()
	if !syncCl.tasks[1].done {
		t.Fatalf("task 1 should be done.")
	}
	syncCl.saveSyncStatus(true)

	syncCl.tasks = make([]*task, 0)
	syncCl.loadSyncStatus()
	tasks[0].healTask.Indexes = make(map[uint64]int64)
	tasks[0].SubTasks[0].First = 5
	tasks[0].SubTasks[0].next = 5
	tasks[1].done = false
	if err := compareTasks(tasks, syncCl.tasks); err != nil {
		t.Fatalf("compare kv task fail. err: %s", err.Error())
	}
<<<<<<< HEAD
	if syncCl.tasks[0].State.BlobsSynced != 30 {
		t.Fatalf("compare BlobsSynced fail, expect %d, real %d", 30, syncCl.tasks[0].State.BlobsSynced)
	}
	if syncCl.tasks[0].State.SyncedSeconds != expectedSecondsUsed {
		t.Fatalf("compare totalSecondsUsed fail, expect %d, real %d", expectedSecondsUsed, syncCl.tasks[0].State.SyncedSeconds)
	}
	if syncCl.tasks[1].State.BlobsSynced != entries {
		t.Fatalf("compare BlobsSynced fail, expect %d, real %d", entries, syncCl.tasks[1].State.BlobsSynced)
	}
	if syncCl.tasks[1].State.SyncedSeconds != expectedSecondsUsed {
		t.Fatalf("compare totalSecondsUsed fail, expect %d, real %d", expectedSecondsUsed, syncCl.tasks[1].State.SyncedSeconds)
=======
	if syncCl.tasks[0].state.BlobsSynced != 30 {
		t.Fatalf("compare BlobsSynced fail, expect %d, real %d", 30, syncCl.tasks[0].state.BlobsSynced)
	}
	if syncCl.tasks[0].state.SyncedSeconds != expectedSecondsUsed {
		t.Fatalf("compare totalSecondsUsed fail, expect %d, real %d", expectedSecondsUsed, syncCl.tasks[0].state.SyncedSeconds)
	}
	if syncCl.tasks[1].state.BlobsSynced != entries {
		t.Fatalf("compare BlobsSynced fail, expect %d, real %d", entries, syncCl.tasks[1].state.BlobsSynced)
	}
	if syncCl.tasks[1].state.SyncedSeconds != expectedSecondsUsed {
		t.Fatalf("compare totalSecondsUsed fail, expect %d, real %d", expectedSecondsUsed, syncCl.tasks[1].state.SyncedSeconds)
>>>>>>> a1de6eaf
	}
}

// TestReadWrite tests a basic eth storage read/write
func TestReadWrite(t *testing.T) {
	var (
		kvSize    = defaultChunkSize
		kvEntries = uint64(16)
		val       = make([]byte, kvSize)
	)
	shards, files := createEthStorage(contract, []uint64{0}, defaultChunkSize, kvSize, kvEntries, common.Address{}, defaultEncodeType)
	if shards == nil {
		t.Fatalf("createEthStorage failed")
	}

	defer func(files []string) {
		for _, file := range files {
			os.Remove(file)
		}
	}(files)

	val[0] = 1
	root, _ := prover.GetRoot(val, 1, 1)
	commit := generateMetadata(root)
	sm := ethstorage.ContractToShardManager[contract]
	success, err := sm.TryWrite(0, val, commit)
	if !success || err != nil {
		t.Fatalf("failed to write")
	}
	rdata, success, err := sm.TryRead(0, 1, commit)
	if !success || err != nil {
		t.Fatalf("failed to read")
	}
	if !bytes.Equal([]byte{1}, rdata) {
		t.Fatalf("failed to compare")
	}
}

// testSync sync test with a general process:
// 1. create a storage manager and a local node, then start the sync client;
// 2. prepare test data which need to sync to the local node;
// 3. copy data for remote peers (only copy the data for shard remote peer supported, exclude data whose
// blob index in the excluded list) and create storage manager reader for remote peers;
// 4. create remote peers with storage manager reader and connect to local node;
// 5. wait for sync client syncDone or time out
// 6. verify blobs synced to local node with test data
func testSync(t *testing.T, chunkSize, kvSize, kvEntries uint64, localShards []uint64, lastKvIndex uint64,
	encodeType uint64, waitTime time.Duration, remotePeers []*remotePeer, expectedState bool) {
	var (
		db            = rawdb.NewMemoryDatabase()
		ctx, cancel   = context.WithCancel(context.Background())
		mux           = new(event.Feed)
		localShardMap = make(map[common.Address][]uint64)
		m             = metrics.NewMetrics("sync_test")
		rollupCfg     = &rollup.EsConfig{
			L2ChainID: new(big.Int).SetUint64(3333),
		}
	)

	metafile, err := CreateMetaFile(metafileName, int64(kvEntries)*int64(len(localShards)))
	if err != nil {
		t.Error("Create metafileName fail", err.Error())
	}
	defer func() {
		metafile.Close()
		os.Remove(metafileName)
	}()

	localShardMap[contract] = localShards
	shardManager, files := createEthStorage(contract, localShards, chunkSize, kvSize, kvEntries, common.Address{}, encodeType)
	if shardManager == nil {
		t.Fatalf("createEthStorage failed")
	}

	defer func(files []string) {
		for _, file := range files {
			os.Remove(file)
		}
	}(files)

	l1 := NewMockL1Source(lastKvIndex, metafileName)
	sm := ethstorage.NewStorageManager(shardManager, l1)
	sm.Reset(0)
	data := makeKVStorage(contract, localShards, chunkSize, kvSize, kvEntries, lastKvIndex, common.Address{}, encodeType, metafile)
	localHost, syncCl := createLocalHostAndSyncClient(t, testLog, rollupCfg, db, sm, m, mux)
	syncCl.Start()

	finalExcludedList := remotePeers[0].excludedList
	for _, rPeer := range remotePeers {
		// fill empty to excludedList for verify KVs
		fillEmpty(shardManager, rPeer.excludedList)
		finalExcludedList = mergeExcludedList(finalExcludedList, rPeer.excludedList)
		pData := copyShardData(data[contract], rPeer.shards, kvEntries, rPeer.excludedList)
		smr := &mockStorageManagerReader{
			kvEntries:       kvEntries,
			maxKvSize:       kvSize,
			encodeType:      encodeType,
			shards:          rPeer.shards,
			contractAddress: contract,
			shardMiner:      common.Address{},
			blobPayloads:    pData,
		}
		rShardMap := make(map[common.Address][]uint64)
		rShardMap[contract] = rPeer.shards
		remoteHost := createRemoteHost(t, ctx, rollupCfg, smr, db, m, testLog)
		connect(t, localHost, remoteHost, localShardMap, rShardMap)
	}

	checkStall(t, waitTime, mux, cancel)

	if syncCl.syncDone != expectedState {
		t.Fatalf("sync state %v is not match with expected state %v, peer count %d", syncCl.syncDone, expectedState, len(syncCl.peers))
	}
	verifyKVs(data, finalExcludedList, t)
}

// TestSimpleSync test sync process with local node support a single small (its task contains only 1 subTask) shard
// and sync data from 1 remote peer, it should be sync done.
func TestSimpleSync(t *testing.T) {
	var (
		kvSize      = defaultChunkSize
		kvEntries   = uint64(16)
		lastKvIndex = uint64(16)
	)
	remotePeers := []*remotePeer{{
		shards:       []uint64{0},
		excludedList: make(map[uint64]struct{}),
	}}

	testSync(t, defaultChunkSize, kvSize, kvEntries, []uint64{0}, lastKvIndex, defaultEncodeType, 4, remotePeers, true)
}

// TestMultiSubTasksSync test sync process with local node support a single big (its task contains multi subTask) shard
// and sync data from 1 remote peer, it should be sync done.
func TestMultiSubTasksSync(t *testing.T) {
	var (
		kvSize      = defaultChunkSize
		kvEntries   = uint64(64)
		lastKvIndex = uint64(64)
	)
	remotePeers := []*remotePeer{{
		shards:       []uint64{0},
		excludedList: make(map[uint64]struct{}),
	}}

	testSync(t, defaultChunkSize, kvSize, kvEntries, []uint64{0}, lastKvIndex, defaultEncodeType, 6, remotePeers, true)
}

// TestMultiSync test sync process with local node support two shards and sync shard data from two remote peers,
// it should be sync done.
func TestMultiSync(t *testing.T) {
	var (
		kvSize      = defaultChunkSize
		kvEntries   = uint64(16)
		lastKvIndex = uint64(32)
	)
	remotePeers := []*remotePeer{
		{
			shards:       []uint64{0},
			excludedList: make(map[uint64]struct{}),
		},
		{
			shards:       []uint64{1},
			excludedList: make(map[uint64]struct{}),
		},
	}

	testSync(t, defaultChunkSize, kvSize, kvEntries, []uint64{0, 1}, lastKvIndex, defaultEncodeType, 4, remotePeers, true)
}

// TestSyncWithFewerResult test sync process with shard which is not full (lastKvIndex < kvSize), it should be sync done.
func TestSyncWithFewerResult(t *testing.T) {
	var (
		kvSize      = defaultChunkSize
		kvEntries   = uint64(16)
		lastKvIndex = uint64(14)
	)
	remotePeers := []*remotePeer{
		{
			shards:       []uint64{0},
			excludedList: make(map[uint64]struct{}),
		},
	}

	testSync(t, defaultChunkSize, kvSize, kvEntries, []uint64{0}, lastKvIndex, defaultEncodeType, 4, remotePeers, true)
}

// TestSyncWithPeerShardsOverlay test sync process with local node support multi shards and sync from multi remote peers,
// and shards supported by remote peers have overlaid, it should be sync done.
func TestSyncWithPeerShardsOverlay(t *testing.T) {
	var (
		kvSize      = defaultChunkSize
		kvEntries   = uint64(16)
		lastKvIndex = kvEntries*4 - 10
	)
	remotePeers := []*remotePeer{
		{
			shards:       []uint64{0, 1, 2},
			excludedList: make(map[uint64]struct{}),
		},
		{
			shards:       []uint64{2, 3},
			excludedList: make(map[uint64]struct{}),
		},
	}

	testSync(t, defaultChunkSize, kvSize, kvEntries, []uint64{0, 1, 2, 3}, lastKvIndex, defaultEncodeType, 6, remotePeers, true)
}

// TestSyncWithExcludedDataOverlay test sync process with local node support multi shards and sync from multi remote peers,
// and shards supported by peers have overlaid and their excluded list do not have overlaid, it should be sync done.
func TestSyncWithExcludedListNotOverlay(t *testing.T) {
	var (
		kvSize      = defaultChunkSize
		kvEntries   = uint64(16)
		lastKvIndex = kvEntries * 4
	)
	excludedList0 := getRandomU64InRange(make(map[uint64]struct{}), 16, 47, 3)
	excludedList1 := getRandomU64InRange(excludedList0, 16, 47, 3)
	remotePeers := []*remotePeer{
		{
			shards:       []uint64{0, 1, 2},
			excludedList: excludedList0,
		},
		{
			shards:       []uint64{1, 2, 3},
			excludedList: excludedList1,
		},
	}

	testSync(t, defaultChunkSize, kvSize, kvEntries, []uint64{0, 1, 2, 3}, lastKvIndex, defaultEncodeType, 6, remotePeers, true)
}

// TestSyncWithExcludedList test sync process with local node support a shard and sync data from 1 remote peer
// which has excluded list, it should not be sync done.
func TestSyncWithExcludedList(t *testing.T) {
	var (
		kvSize      = defaultChunkSize
		kvEntries   = uint64(16)
		lastKvIndex = uint64(16)
	)
	remotePeers := []*remotePeer{{
		shards:       []uint64{0},
		excludedList: getRandomU64InRange(make(map[uint64]struct{}), 0, 15, 3),
	}}

	testSync(t, defaultChunkSize, kvSize, kvEntries, []uint64{0}, lastKvIndex, defaultEncodeType, 3, remotePeers, false)
}

// TestSyncDiffEncodeType test sync process with local node support a shard and sync data from 1 remote peer
// with different encode type, they should sync done.
func TestSyncDiffEncodeType(t *testing.T) {
	var (
		kvSize      = defaultChunkSize
		kvEntries   = uint64(16)
		lastKvIndex = uint64(16)
	)
	remotePeers := []*remotePeer{{
		shards:       []uint64{0},
		excludedList: make(map[uint64]struct{}),
	}}

	testSync(t, defaultChunkSize, kvSize, kvEntries, []uint64{0}, lastKvIndex, ethstorage.ENCODE_KECCAK_256, 4, remotePeers, true)
	testSync(t, defaultChunkSize, kvSize, kvEntries, []uint64{0}, lastKvIndex, ethstorage.ENCODE_BLOB_POSEIDON, 4, remotePeers, true)
}

// TestAddPeerDuringSyncing test sync process with local node support a shard and sync data from first remote peer
// which has excluded list. After first peer sync finish (blob indexes in excluded list included in heal task),
// the second peer connect and sync the rest of the blobs. The local node should sync done.
func TestAddPeerDuringSyncing(t *testing.T) {
	var (
		kvSize       = defaultChunkSize
		kvEntries    = uint64(16)
		lastKvIndex  = uint64(16)
		encodeType   = uint64(defaultEncodeType)
		db           = rawdb.NewMemoryDatabase()
		ctx, cancel  = context.WithCancel(context.Background())
		mux          = new(event.Feed)
		shards       = []uint64{0}
		shardMap     = make(map[common.Address][]uint64)
		excludedList = getRandomU64InRange(make(map[uint64]struct{}), 0, 15, 3)
		m            = metrics.NewMetrics("sync_test")
		rollupCfg    = &rollup.EsConfig{
			L2ChainID: new(big.Int).SetUint64(3333),
		}
	)

	metafile, err := CreateMetaFile(metafileName, int64(kvEntries))
	if err != nil {
		t.Error("Create metafileName fail", err.Error())
	}
	defer metafile.Close()

	shardMap[contract] = shards
	shardManager, files := createEthStorage(contract, shards, defaultChunkSize, kvSize, kvEntries, common.Address{}, defaultEncodeType)
	if shardManager == nil {
		t.Fatalf("createEthStorage failed")
	}

	defer func(files []string) {
		for _, file := range files {
			os.Remove(file)
		}
	}(files)

	l1 := NewMockL1Source(lastKvIndex, metafileName)
	data := makeKVStorage(contract, shards, defaultChunkSize, kvSize, kvEntries, lastKvIndex, common.Address{}, encodeType, metafile)
	sm := ethstorage.NewStorageManager(shardManager, l1)
	sm.Reset(0)
	// fill empty to excludedList for verify KVs
	fillEmpty(shardManager, excludedList)

	localHost, syncCl := createLocalHostAndSyncClient(t, testLog, rollupCfg, db, sm, m, mux)
	syncCl.Start()

	pData := copyShardData(data[contract], shards, kvEntries, excludedList)
	smr0 := &mockStorageManagerReader{
		kvEntries:       kvEntries,
		maxKvSize:       kvSize,
		encodeType:      encodeType,
		shards:          shards,
		contractAddress: contract,
		shardMiner:      common.Address{},
		blobPayloads:    pData,
	}
	remoteHost0 := createRemoteHost(t, ctx, rollupCfg, smr0, db, m, testLog)
	connect(t, localHost, remoteHost0, shardMap, shardMap)
	time.Sleep(2 * time.Second)

	if syncCl.syncDone {
		t.Fatalf("sync state %v is not match with expected state %v, peer count %d", syncCl.syncDone, false, len(syncCl.peers))
	}
	verifyKVs(data, excludedList, t)

	smr1 := &mockStorageManagerReader{
		kvEntries:       kvEntries,
		maxKvSize:       kvSize,
		encodeType:      encodeType,
		shards:          shards,
		contractAddress: contract,
		shardMiner:      common.Address{},
		blobPayloads:    data[contract],
	}
	remoteHost1 := createRemoteHost(t, ctx, rollupCfg, smr1, db, m, testLog)
	connect(t, localHost, remoteHost1, shardMap, shardMap)
	checkStall(t, 3, mux, cancel)

	if !syncCl.syncDone {
		t.Fatalf("sync state %v is not match with expected state %v, peer count %d", syncCl.syncDone, true, len(syncCl.peers))
	}
	verifyKVs(data, make(map[uint64]struct{}), t)
}

// TestCloseSyncWhileFillEmpty test the sync can be cancel while the fill empty is running.
func TestCloseSyncWhileFillEmpty(t *testing.T) {
	var (
		kvSize      = defaultChunkSize
		kvEntries   = uint64(512)
		lastKvIndex = uint64(0)
		db          = rawdb.NewMemoryDatabase()
		mux         = new(event.Feed)
		shards      = []uint64{0}
		shardMap    = make(map[common.Address][]uint64)
		m           = metrics.NewMetrics("sync_test")
		rollupCfg   = &rollup.EsConfig{
			L2ChainID: new(big.Int).SetUint64(3333),
		}
	)

	metafile, err := CreateMetaFile(metafileName, int64(kvEntries))
	if err != nil {
		t.Error("Create metafileName fail", err.Error())
	}
	defer metafile.Close()

	shardMap[contract] = shards
	shardManager, files := createEthStorage(contract, shards, defaultChunkSize, kvSize, kvEntries, common.Address{}, defaultEncodeType)
	if shardManager == nil {
		t.Fatalf("createEthStorage failed")
	}
	defer func(files []string) {
		for _, file := range files {
			os.Remove(file)
		}
	}(files)

	makeKVStorage(contract, shards, defaultChunkSize, kvSize, kvEntries, lastKvIndex, common.Address{}, defaultEncodeType, metafile)

	l1 := NewMockL1Source(lastKvIndex, metafileName)
	sm := ethstorage.NewStorageManager(shardManager, l1)
	sm.Reset(0)
	_, syncCl := createLocalHostAndSyncClient(t, testLog, rollupCfg, db, sm, m, mux)
	syncCl.Start()
	time.Sleep(10 * time.Millisecond)
	syncCl.Close()

<<<<<<< HEAD
	t.Log("Fill empty status", "filled", syncCl.tasks[0].State.EmptyFilled, "toFill", syncCl.tasks[0].State.EmptyToFill)
=======
	t.Log("Fill empty status", "filled", syncCl.tasks[0].state.EmptyFilled, "toFill", syncCl.tasks[0].state.EmptyToFill)
>>>>>>> a1de6eaf
	if syncCl.syncDone {
		t.Fatalf("fill empty should be cancel")
	}
}

// TestAddPeerAfterSyncDone test add peer after sync done, the peer should add successfully (the connection is kept),
// as the remote peer may need to sync data from this local peer, we also need to use the sync client to control
// the peer count.
func TestAddPeerAfterSyncDone(t *testing.T) {
	var (
		kvSize       = defaultChunkSize
		kvEntries    = uint64(16)
		lastKvIndex  = uint64(16)
		encodeType   = uint64(defaultEncodeType)
		db           = rawdb.NewMemoryDatabase()
		ctx, cancel  = context.WithCancel(context.Background())
		mux          = new(event.Feed)
		shards       = []uint64{0}
		shardMap     = make(map[common.Address][]uint64)
		excludedList = make(map[uint64]struct{})
		m            = metrics.NewMetrics("sync_test")
		rollupCfg    = &rollup.EsConfig{
			L2ChainID: new(big.Int).SetUint64(3333),
		}
	)

	metafile, err := CreateMetaFile(metafileName, int64(kvEntries))
	if err != nil {
		t.Error("Create metafileName fail", err.Error())
	}
	defer metafile.Close()

	shardMap[contract] = shards
	shardManager, files := createEthStorage(contract, shards, defaultChunkSize, kvSize, kvEntries, common.Address{}, defaultEncodeType)
	if shardManager == nil {
		t.Fatalf("createEthStorage failed")
	}

	defer func(files []string) {
		for _, f := range files {
			os.Remove(f)
		}
	}(files)

	l1 := NewMockL1Source(lastKvIndex, metafileName)
	data := makeKVStorage(contract, shards, defaultChunkSize, kvSize, kvEntries, lastKvIndex, common.Address{}, encodeType, metafile)

	sm := ethstorage.NewStorageManager(shardManager, l1)
	sm.Reset(0)
	// fill empty to excludedList for verify KVs
	fillEmpty(shardManager, excludedList)

	localHost, syncCl := createLocalHostAndSyncClient(t, testLog, rollupCfg, db, sm, m, mux)
	syncCl.Start()

	smr0 := &mockStorageManagerReader{
		kvEntries:       kvEntries,
		maxKvSize:       kvSize,
		encodeType:      encodeType,
		shards:          shards,
		contractAddress: contract,
		shardMiner:      common.Address{},
		blobPayloads:    data[contract],
	}
	remoteHost0 := createRemoteHost(t, ctx, rollupCfg, smr0, db, m, testLog)
	connect(t, localHost, remoteHost0, shardMap, shardMap)
	checkStall(t, 3, mux, cancel)

	if !syncCl.syncDone {
		t.Fatalf("sync state %v is not match with expected state %v, peer count %d", syncCl.syncDone, true, len(syncCl.peers))
	}
	verifyKVs(data, excludedList, t)

	smr1 := &mockStorageManagerReader{
		kvEntries:       kvEntries,
		maxKvSize:       kvSize,
		encodeType:      encodeType,
		shards:          shards,
		contractAddress: contract,
		shardMiner:      common.Address{},
		blobPayloads:    data[contract],
	}
	remoteHost1 := createRemoteHost(t, ctx, rollupCfg, smr1, db, m, testLog)
	connect(t, localHost, remoteHost1, shardMap, shardMap)

	time.Sleep(10 * time.Millisecond)
	if len(syncCl.peers) != 2 {
		t.Fatalf("sync client peers count is not match, expected: %d, actual count %d;", 2, len(syncCl.peers))
	}
}

func TestFillEmpty(t *testing.T) {
	var (
		kvSize      = defaultChunkSize
		kvEntries   = uint64(256)
		lastKvIndex = uint64(12)
		db          = rawdb.NewMemoryDatabase()
		mux         = new(event.Feed)
		shards      = []uint64{0}
		shardMap    = make(map[common.Address][]uint64)
		m           = metrics.NewMetrics("sync_test")
		rollupCfg   = &rollup.EsConfig{
			L2ChainID: new(big.Int).SetUint64(3333),
		}
	)

	metafile, err := CreateMetaFile(metafileName, int64(kvEntries))
	if err != nil {
		t.Error("Create metafileName fail", err.Error())
	}
	defer metafile.Close()

	shardMap[contract] = shards
	shardManager, files := createEthStorage(contract, shards, defaultChunkSize, kvSize, kvEntries, common.Address{}, defaultEncodeType)
	if shardManager == nil {
		t.Fatalf("createEthStorage failed")
	}
	defer func(files []string) {
		for _, file := range files {
			os.Remove(file)
		}
	}(files)

	makeKVStorage(contract, shards, defaultChunkSize, kvSize, kvEntries, lastKvIndex, common.Address{}, defaultEncodeType, metafile)

	l1 := NewMockL1Source(lastKvIndex, metafileName)
	sm := ethstorage.NewStorageManager(shardManager, l1)
	sm.Reset(0)
	_, syncCl := createLocalHostAndSyncClient(t, testLog, rollupCfg, db, sm, m, mux)
	syncCl.Start()
	for i := 0; i < 4; i++ {
		time.Sleep(500 * time.Millisecond)
		l1.lastBlobIndex = l1.lastBlobIndex + rand.Uint64()%(kvEntries/4)
		sm.Reset(1)
	}
	time.Sleep(8 * time.Second)

	if len(syncCl.tasks[0].SubEmptyTasks) > 0 {
		t.Fatalf("fill empty should be done")
	}
<<<<<<< HEAD
	if syncCl.tasks[0].State.EmptyToFill != 0 {
		t.Fatalf("emptyBlobsToFill should be 0, value %d", syncCl.tasks[0].State.EmptyToFill)
	}
	if syncCl.tasks[0].State.EmptyFilled != (kvEntries - lastKvIndex) {
		t.Fatalf("emptyBlobsFilled is wrong, expect %d, value %d", kvEntries-lastKvIndex, syncCl.tasks[0].State.EmptyFilled)
=======
	if syncCl.tasks[0].state.EmptyToFill != 0 {
		t.Fatalf("emptyBlobsToFill should be 0, value %d", syncCl.tasks[0].state.EmptyToFill)
	}
	if syncCl.tasks[0].state.EmptyFilled != (kvEntries - lastKvIndex) {
		t.Fatalf("emptyBlobsFilled is wrong, expect %d, value %d", kvEntries-lastKvIndex, syncCl.tasks[0].state.EmptyFilled)
>>>>>>> a1de6eaf
	}
}<|MERGE_RESOLUTION|>--- conflicted
+++ resolved
@@ -686,19 +686,11 @@
 	syncCl.tasks[0].healTask.insert(indexes)
 	syncCl.tasks[0].SubTasks[0].First = 1
 	syncCl.tasks[0].SubTasks[0].next = 33
-<<<<<<< HEAD
-	syncCl.tasks[0].State.BlobsSynced = 30
-	syncCl.tasks[0].State.SyncedSeconds = expectedSecondsUsed
-	syncCl.tasks[1].SubTasks = make([]*subTask, 0)
-	syncCl.tasks[1].State.BlobsSynced = entries
-	syncCl.tasks[1].State.SyncedSeconds = expectedSecondsUsed
-=======
 	syncCl.tasks[0].state.BlobsSynced = 30
 	syncCl.tasks[0].state.SyncedSeconds = expectedSecondsUsed
 	syncCl.tasks[1].SubTasks = make([]*subTask, 0)
 	syncCl.tasks[1].state.BlobsSynced = entries
 	syncCl.tasks[1].state.SyncedSeconds = expectedSecondsUsed
->>>>>>> a1de6eaf
 
 	tasks := syncCl.tasks
 	syncCl.cleanTasks()
@@ -716,19 +708,6 @@
 	if err := compareTasks(tasks, syncCl.tasks); err != nil {
 		t.Fatalf("compare kv task fail. err: %s", err.Error())
 	}
-<<<<<<< HEAD
-	if syncCl.tasks[0].State.BlobsSynced != 30 {
-		t.Fatalf("compare BlobsSynced fail, expect %d, real %d", 30, syncCl.tasks[0].State.BlobsSynced)
-	}
-	if syncCl.tasks[0].State.SyncedSeconds != expectedSecondsUsed {
-		t.Fatalf("compare totalSecondsUsed fail, expect %d, real %d", expectedSecondsUsed, syncCl.tasks[0].State.SyncedSeconds)
-	}
-	if syncCl.tasks[1].State.BlobsSynced != entries {
-		t.Fatalf("compare BlobsSynced fail, expect %d, real %d", entries, syncCl.tasks[1].State.BlobsSynced)
-	}
-	if syncCl.tasks[1].State.SyncedSeconds != expectedSecondsUsed {
-		t.Fatalf("compare totalSecondsUsed fail, expect %d, real %d", expectedSecondsUsed, syncCl.tasks[1].State.SyncedSeconds)
-=======
 	if syncCl.tasks[0].state.BlobsSynced != 30 {
 		t.Fatalf("compare BlobsSynced fail, expect %d, real %d", 30, syncCl.tasks[0].state.BlobsSynced)
 	}
@@ -740,7 +719,6 @@
 	}
 	if syncCl.tasks[1].state.SyncedSeconds != expectedSecondsUsed {
 		t.Fatalf("compare totalSecondsUsed fail, expect %d, real %d", expectedSecondsUsed, syncCl.tasks[1].state.SyncedSeconds)
->>>>>>> a1de6eaf
 	}
 }
 
@@ -1137,11 +1115,7 @@
 	time.Sleep(10 * time.Millisecond)
 	syncCl.Close()
 
-<<<<<<< HEAD
-	t.Log("Fill empty status", "filled", syncCl.tasks[0].State.EmptyFilled, "toFill", syncCl.tasks[0].State.EmptyToFill)
-=======
 	t.Log("Fill empty status", "filled", syncCl.tasks[0].state.EmptyFilled, "toFill", syncCl.tasks[0].state.EmptyToFill)
->>>>>>> a1de6eaf
 	if syncCl.syncDone {
 		t.Fatalf("fill empty should be cancel")
 	}
@@ -1282,18 +1256,10 @@
 	if len(syncCl.tasks[0].SubEmptyTasks) > 0 {
 		t.Fatalf("fill empty should be done")
 	}
-<<<<<<< HEAD
-	if syncCl.tasks[0].State.EmptyToFill != 0 {
-		t.Fatalf("emptyBlobsToFill should be 0, value %d", syncCl.tasks[0].State.EmptyToFill)
-	}
-	if syncCl.tasks[0].State.EmptyFilled != (kvEntries - lastKvIndex) {
-		t.Fatalf("emptyBlobsFilled is wrong, expect %d, value %d", kvEntries-lastKvIndex, syncCl.tasks[0].State.EmptyFilled)
-=======
 	if syncCl.tasks[0].state.EmptyToFill != 0 {
 		t.Fatalf("emptyBlobsToFill should be 0, value %d", syncCl.tasks[0].state.EmptyToFill)
 	}
 	if syncCl.tasks[0].state.EmptyFilled != (kvEntries - lastKvIndex) {
 		t.Fatalf("emptyBlobsFilled is wrong, expect %d, value %d", kvEntries-lastKvIndex, syncCl.tasks[0].state.EmptyFilled)
->>>>>>> a1de6eaf
 	}
 }