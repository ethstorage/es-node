--- conflicted
+++ resolved
@@ -57,13 +57,8 @@
 
 var (
 	maxKvCountPerReq            = uint64(16)
-<<<<<<< HEAD
-	syncStatusKey               = []byte("SyncStatus")
-	syncTasksKey                = []byte("SyncTask")
-=======
 	SyncStatusKey               = []byte("SyncStatusKey")
 	SyncTasksKey                = []byte("SyncStatus") // TODO this is the legacy value, change the value before next test net
->>>>>>> a1de6eaf
 	maxFillEmptyTaskTreads      = 1
 	requestTimeoutInMillisecond = 1000 * time.Millisecond // Millisecond
 )
@@ -245,25 +240,6 @@
 			log.Error("Failed to decode storage sync status", "err", err)
 		} else {
 			for _, t := range progress.Tasks {
-<<<<<<< HEAD
-				// TODO if t.State is nil, that mean the status is marshal by old state,
-				// set process value to SyncState to make it compatible.
-				// it can be removed after public test done.
-				if t.State == nil {
-					t.State = &SyncState{
-						PeerCount:         0,
-						BlobsToSync:       0,
-						BlobsSynced:       progress.BlobsSynced,
-						SyncProgress:      0,
-						SyncedSeconds:     progress.TotalSecondsUsed,
-						EmptyFilled:       progress.EmptyBlobsFilled,
-						EmptyToFill:       0,
-						FillEmptySeconds:  progress.TotalSecondsUsed,
-						FillEmptyProgress: 0,
-					}
-				}
-=======
->>>>>>> a1de6eaf
 				log.Debug("Load sync subTask", "contract", t.Contract.Hex(),
 					"shard", t.ShardId, "count", len(t.SubTasks))
 				t.healTask = &healTask{
@@ -279,8 +255,6 @@
 					sEmptyTask.task = t
 				}
 			}
-<<<<<<< HEAD
-=======
 		}
 	}
 
@@ -288,7 +262,6 @@
 	if status, _ := s.db.Get(SyncStatusKey); status != nil {
 		if err := json.Unmarshal(status, &states); err != nil {
 			log.Error("Failed to decode storage sync status", "err", err)
->>>>>>> a1de6eaf
 		}
 	}
 
@@ -339,11 +312,7 @@
 		ShardId:        sid,
 		nextIdx:        0,
 		statelessPeers: make(map[peer.ID]struct{}),
-<<<<<<< HEAD
-		State: &SyncState{
-=======
 		state: &SyncState{
->>>>>>> a1de6eaf
 			PeerCount:         0,
 			BlobsToSync:       0,
 			BlobsSynced:       0,
@@ -398,11 +367,7 @@
 
 	subEmptyTasks := make([]*subEmptyTask, 0)
 	if limitForEmpty > 0 {
-<<<<<<< HEAD
-		task.State.EmptyToFill = limitForEmpty - firstEmpty
-=======
 		task.state.EmptyToFill = limitForEmpty - firstEmpty
->>>>>>> a1de6eaf
 		maxEmptyTaskSize := (limitForEmpty - firstEmpty + uint64(maxFillEmptyTaskTreads) - 1) / uint64(maxFillEmptyTaskTreads)
 		if maxEmptyTaskSize < minSubTaskSize {
 			maxEmptyTaskSize = minSubTaskSize
@@ -897,11 +862,7 @@
 				filled := next - start
 
 				s.lock.Lock()
-<<<<<<< HEAD
-				state := eTask.task.State
-=======
 				state := eTask.task.state
->>>>>>> a1de6eaf
 				state.EmptyFilled += filled
 				eTask.First = next
 				if eTask.First >= eTask.Last {
@@ -1004,11 +965,7 @@
 		}
 	}
 	s.lock.Lock()
-<<<<<<< HEAD
-	state := req.subTask.task.State
-=======
 	state := req.subTask.task.state
->>>>>>> a1de6eaf
 	state.BlobsSynced += uint64(len(inserted))
 	res.req.subTask.task.healTask.insert(missing)
 	if last == res.req.subTask.Last-1 {
@@ -1070,11 +1027,7 @@
 	log.Debug("Persisted set of kvs", "count", synced, "bytes", syncedBytes)
 
 	s.lock.Lock()
-<<<<<<< HEAD
-	state := req.healTask.task.State
-=======
 	state := req.healTask.task.state
->>>>>>> a1de6eaf
 	state.BlobsSynced += uint64(len(inserted))
 	// set peer to stateless peer if fail too much
 	if len(inserted) == 0 {
@@ -1209,22 +1162,6 @@
 		for _, st := range t.SubTasks {
 			blobsToSync = blobsToSync + (st.Last - st.next)
 		}
-<<<<<<< HEAD
-		t.State.BlobsToSync = blobsToSync + uint64(t.healTask.count())
-		if t.State.BlobsSynced+t.State.BlobsToSync != 0 {
-			t.State.SyncProgress = t.State.BlobsSynced * 10000 / (t.State.BlobsSynced + t.State.BlobsToSync)
-		}
-
-		// If sync is complete, stop adding sync time
-		if t.State.BlobsToSync != 0 {
-			t.State.SyncedSeconds = t.State.SyncedSeconds + duration
-		}
-
-		estTime := "No estimated time"
-		progress := fmt.Sprintf("%.2f%%", float64(t.State.SyncProgress)/100)
-		if t.State.BlobsSynced != 0 {
-			etaSecondsLeft := t.State.SyncedSeconds * t.State.BlobsToSync / t.State.BlobsSynced
-=======
 		t.state.BlobsToSync = blobsToSync + uint64(t.healTask.count())
 		if t.state.BlobsSynced+t.state.BlobsToSync != 0 {
 			t.state.SyncProgress = t.state.BlobsSynced * 10000 / (t.state.BlobsSynced + t.state.BlobsToSync)
@@ -1239,50 +1176,24 @@
 		progress := fmt.Sprintf("%.2f%%", float64(t.state.SyncProgress)/100)
 		if t.state.BlobsSynced != 0 {
 			etaSecondsLeft := t.state.SyncedSeconds * t.state.BlobsToSync / t.state.BlobsSynced
->>>>>>> a1de6eaf
 			estTime = common.PrettyDuration(time.Duration(etaSecondsLeft) * time.Second).String()
 		}
 
 		log.Info("Storage sync in progress", "shardId", t.ShardId, "subTaskRemain", len(t.SubTasks), "peerCount",
-<<<<<<< HEAD
-			t.State.PeerCount, "progress", progress, "blobsSynced", t.State.BlobsSynced, "blobsToSync", t.State.BlobsToSync,
-			"timeUsed", common.PrettyDuration(time.Duration(t.State.SyncedSeconds)*time.Second), "etaTimeLeft", estTime)
-=======
 			t.state.PeerCount, "progress", progress, "blobsSynced", t.state.BlobsSynced, "blobsToSync", t.state.BlobsToSync,
 			"timeUsed", common.PrettyDuration(time.Duration(t.state.SyncedSeconds)*time.Second), "etaTimeLeft", estTime)
->>>>>>> a1de6eaf
 	}
 }
 
 func (s *SyncClient) reportFillEmptyState(duration uint64) {
 	for _, t := range s.tasks {
-<<<<<<< HEAD
-		if t.State.EmptyFilled == 0 && len(t.SubEmptyTasks) == 0 {
-=======
 		if t.state.EmptyFilled == 0 && len(t.SubEmptyTasks) == 0 {
->>>>>>> a1de6eaf
 			continue
 		}
 		emptyToFill := uint64(0)
 		for _, st := range t.SubEmptyTasks {
 			emptyToFill = emptyToFill + (st.Last - st.First)
 		}
-<<<<<<< HEAD
-		t.State.EmptyToFill = emptyToFill
-		if t.State.EmptyFilled+t.State.EmptyToFill != 0 {
-			t.State.FillEmptyProgress = t.State.EmptyFilled * 10000 / (t.State.EmptyFilled + t.State.EmptyToFill)
-		}
-
-		// If fill empty is complete, stop adding sync time
-		if t.State.EmptyToFill != 0 {
-			t.State.FillEmptySeconds = t.State.FillEmptySeconds + duration
-		}
-
-		estTime := "No estimated time"
-		progress := fmt.Sprintf("%.2f%%", float64(t.State.FillEmptyProgress)/100)
-		if t.State.EmptyFilled != 0 {
-			etaSecondsLeft := t.State.FillEmptySeconds * t.State.EmptyToFill / t.State.EmptyFilled
-=======
 		t.state.EmptyToFill = emptyToFill
 		if t.state.EmptyFilled+t.state.EmptyToFill != 0 {
 			t.state.FillEmptyProgress = t.state.EmptyFilled * 10000 / (t.state.EmptyFilled + t.state.EmptyToFill)
@@ -1297,18 +1208,12 @@
 		progress := fmt.Sprintf("%.2f%%", float64(t.state.FillEmptyProgress)/100)
 		if t.state.EmptyFilled != 0 {
 			etaSecondsLeft := t.state.FillEmptySeconds * t.state.EmptyToFill / t.state.EmptyFilled
->>>>>>> a1de6eaf
 			estTime = common.PrettyDuration(time.Duration(etaSecondsLeft) * time.Second).String()
 		}
 
 		log.Info("Storage fill empty in progress", "shardId", t.ShardId, "subTaskRemain", len(t.SubEmptyTasks),
-<<<<<<< HEAD
-			"progress", progress, "emptyFilled", t.State.EmptyFilled, "emptyToFill", t.State.EmptyToFill, "timeUsed",
-			common.PrettyDuration(time.Duration(t.State.FillEmptySeconds)*time.Second), "etaTimeLeft", estTime)
-=======
 			"progress", progress, "emptyFilled", t.state.EmptyFilled, "emptyToFill", t.state.EmptyToFill, "timeUsed",
 			common.PrettyDuration(time.Duration(t.state.FillEmptySeconds)*time.Second), "etaTimeLeft", estTime)
->>>>>>> a1de6eaf
 	}
 }
 
@@ -1351,11 +1256,7 @@
 				// - SyncClient peer count smaller than maxPeers; or
 				// - task peer count smaller than minPeersPerShard
 				// otherwise, the peer will be disconnected.
-<<<<<<< HEAD
-				if len(s.peers) < s.maxPeers || t.State.PeerCount < s.minPeersPerShard {
-=======
 				if len(s.peers) < s.maxPeers || t.state.PeerCount < s.minPeersPerShard {
->>>>>>> a1de6eaf
 					return true
 				}
 			}
@@ -1370,11 +1271,7 @@
 		for _, shard := range shards {
 			for _, t := range s.tasks {
 				if t.Contract == contract && shard == t.ShardId {
-<<<<<<< HEAD
-					t.State.PeerCount++
-=======
 					t.state.PeerCount++
->>>>>>> a1de6eaf
 				}
 			}
 		}
@@ -1386,21 +1283,9 @@
 		for _, shard := range shards {
 			for _, t := range s.tasks {
 				if t.Contract == contract && shard == t.ShardId {
-<<<<<<< HEAD
-					t.State.PeerCount--
-=======
 					t.state.PeerCount--
->>>>>>> a1de6eaf
-				}
-			}
-		}
-	}
-}
-
-func (s *SyncClient) GetState() map[uint64]*SyncState {
-	states := make(map[uint64]*SyncState)
-	for _, t := range s.tasks {
-		states[t.ShardId] = t.State
-	}
-	return states
+				}
+			}
+		}
+	}
 }