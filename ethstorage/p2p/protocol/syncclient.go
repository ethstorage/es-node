// Copyright 2022-2023, EthStorage.
// For license information, see https://github.com/ethstorage/es-node/blob/main/LICENSE

package protocol

import (
	"bytes"
	"context"
	"encoding/json"
	"fmt"
	"math/big"
	"math/rand"
	"runtime"
	"sort"
	"sync"
	"time"

	"github.com/ethereum/go-ethereum/common"
	"github.com/ethereum/go-ethereum/ethdb"
	"github.com/ethereum/go-ethereum/event"
	"github.com/ethereum/go-ethereum/log"
	"github.com/ethstorage/go-ethstorage/ethstorage"
	"github.com/ethstorage/go-ethstorage/ethstorage/metrics"
	prv "github.com/ethstorage/go-ethstorage/ethstorage/prover"
	"github.com/ethstorage/go-ethstorage/ethstorage/rollup"
	"github.com/libp2p/go-libp2p/core/network"
	"github.com/libp2p/go-libp2p/core/peer"
	"github.com/libp2p/go-libp2p/core/protocol"
	"github.com/libp2p/go-yamux/v4"
)

// StreamCtxFn provides a new context to use when handling stream requests
type StreamCtxFn func() context.Context

// Note: the mock net in testing does not support read/write stream timeouts, the timeouts are only applied if available.
// Rate-limits always apply, and are making sure the request/response throughput is not too fast, instead of too slow.
const (
	maxGossipSize = 10 * (1 << 20)
<<<<<<< HEAD

	// timeout for reading / writing the request / response through P2P.
	p2pReadWriteTimeout = time.Second * 10

=======
	// timeout for writing the request as client. Can be as long as serverReadRequestTimeout
	clientWriteRequestTimeout = time.Second * 10
	// timeout for reading a response of a serving peer as client. Can be as long as serverWriteChunkTimeout
	clientReadResponseTimeout = time.Second * 10
>>>>>>> 85baac3f
	// after the rate-limit reservation hits the max throttle delay, give up on serving a request and just close the stream
	maxThrottleDelay = time.Second * 20

	NewStreamTimeout = time.Second * 15

	defaultMinPeersPerShard = 5

	minSubTaskSize = 16
)

const (
	RequestBlobsByRangeProtocolID = "/ethstorage/dev/requestblobsbyrange/%d/1.0.0"
	RequestBlobsByListProtocolID  = "/ethstorage/dev/requestblobsbylist/%d/1.0.0"
	RequestShardList              = "/ethstorage/dev/shardlist/1.0.0"
)

var (
	maxKvCountPerReq            = uint64(16)
	syncStatusKey               = []byte("SyncStatus")
	maxFillEmptyTaskTreads      = 1
	requestTimeoutInMillisecond = 1000 * time.Millisecond // Millisecond
)

func GetProtocolID(format string, l2ChainID *big.Int) protocol.ID {
	return protocol.ID(fmt.Sprintf(format, l2ChainID))
}

type requestHandlerFn func(ctx context.Context, log log.Logger, stream network.Stream)

func MakeStreamHandler(resourcesCtx context.Context, log log.Logger, fn requestHandlerFn) network.StreamHandler {
	return func(stream network.Stream) {
		handleLog := log.New("peer", stream.Conn().ID(), "remote", stream.Conn().RemoteMultiaddr())
		defer func() {
			if err := recover(); err != nil {
				handleLog.Error("P2p server request handling panic", "err", err, "protocol", stream.Protocol())
			}
		}()
		defer stream.Close()
		fn(resourcesCtx, handleLog, stream)
	}
}

type newStreamFn func(ctx context.Context, peerId peer.ID, protocolId ...protocol.ID) (network.Stream, error)

type SyncClientMetrics interface {
	ClientGetBlobsByRangeEvent(peerID string, resultCode byte, duration time.Duration)
	ClientGetBlobsByListEvent(peerID string, resultCode byte, duration time.Duration)
	ClientFillEmptyBlobsEvent(count uint64, duration time.Duration)
	ClientOnBlobsByRange(peerID string, reqCount, retBlobCount, insertedCount uint64, duration time.Duration)
	ClientOnBlobsByList(peerID string, reqCount, retBlobCount, insertedCount uint64, duration time.Duration)
	ClientRecordTimeUsed(method string) func()
	IncDropPeerCount()
	IncPeerCount()
	DecPeerCount()
}

type ShardManagerInfo interface {
	KvEntries() uint64

	ContractAddress() common.Address

	Shards() []uint64

	MaxKvSize() uint64

	GetShardMiner(shardIdx uint64) (common.Address, bool)

	GetShardEncodeType(shardIdx uint64) (uint64, bool)
}

type StorageManagerReader interface {
	ShardManagerInfo

	TryReadEncoded(kvIdx uint64, readLen int) ([]byte, bool, error)

	TryReadMeta(kvIdx uint64) ([]byte, bool, error)
}

type StorageManagerWriter interface {
	CommitBlob(kvIndex uint64, blob []byte, commit common.Hash) error

	CommitEmptyBlobs(start, limit uint64) (uint64, uint64, error)

	CommitBlobs(kvIndices []uint64, blobs [][]byte, commits []common.Hash) ([]uint64, error)
}

type StorageManager interface {
	StorageManagerReader

	StorageManagerWriter

	LastKvIndex() uint64

	DecodeKV(kvIdx uint64, b []byte, hash common.Hash, providerAddr common.Address, encodeType uint64) ([]byte, bool, error)

	DownloadAllMetas(ctx context.Context, batchSize uint64) error
}

type SyncClient struct {
	log         log.Logger
	mux         *event.Feed // Event multiplexer to announce sync operation events
	cfg         *rollup.EsConfig
	db          ethdb.Database
	metrics     SyncClientMetrics
	newStreamFn newStreamFn
	tasks       []*task

	maxPeers         int
	minPeersPerShard int
	syncerParams     *SyncerParams

	// Don't allow anything to be added to the wait-group while, or after, we are shutting down.
	// This is protected by lock.
	closingPeers               bool
	syncDone                   bool // Flag to signal that eth storage sync is done
	peers                      map[peer.ID]*Peer
	idlerPeers                 map[peer.ID]struct{} // Peers that aren't serving requests
	runningFillEmptyTaskTreads int                  // Number of working threads for processing empty task
	rates                      *Trackers            // Message throughput rates for peers
	peerJoin                   chan peer.ID
	update                     chan struct{} // Notification channel for possible sync progression

	// resource context: all peers and mainLoop tasks inherit this, and origin shutting down once resCancel() is called.
	resCtx    context.Context
	resCancel context.CancelFunc

	// wait group: wait for the resources to close. Adding to this is only safe if the peersLock is held.
	wg sync.WaitGroup
	// lock Protects fields (peers, idlerPeers, runningFillEmptyTaskTreads, closingPeers, syncDone,
	// task.statelessPeers, healTask.Indexes, subTask.isRunning, subTask.done, subEmptyTask.isRunning, subEmptyTask.done)
	lock sync.Mutex

	prover         prv.IProver
	startTime      time.Time // Time instance when storage sync started
	logTime        time.Time // Time instance when status was last reported
	saveTime       time.Time // Time instance when state was last saved to DB
	storageManager StorageManager

	totalSecondsUsed uint64
	blobsSynced      uint64
	syncedBytes      common.StorageSize
	emptyBlobsToFill uint64
	emptyBlobsFilled uint64
}

func NewSyncClient(log log.Logger, cfg *rollup.EsConfig, newStream newStreamFn, storageManager StorageManager, params *SyncerParams,
	db ethdb.Database, m SyncClientMetrics, mux *event.Feed) *SyncClient {
	ctx, cancel := context.WithCancel(context.Background())
	if params.FillEmptyConcurrency > 0 {
		maxFillEmptyTaskTreads = params.FillEmptyConcurrency
	} else if runtime.NumCPU() > 2 {
		maxFillEmptyTaskTreads = runtime.NumCPU() - 2
	}
	maxKvCountPerReq = params.MaxRequestSize / storageManager.MaxKvSize()
	shardCount := len(storageManager.Shards())
	if m == nil {
		m = metrics.NoopMetrics
	}

	c := &SyncClient{
		log:                        log,
		mux:                        mux,
		cfg:                        cfg,
		db:                         db,
		metrics:                    m,
		newStreamFn:                newStream,
		idlerPeers:                 make(map[peer.ID]struct{}),
		peers:                      make(map[peer.ID]*Peer),
		peerJoin:                   make(chan peer.ID, 1),
		update:                     make(chan struct{}, 1),
		runningFillEmptyTaskTreads: 0,
		rates:                      NewTrackers(log.New("proto", "ethstorage")),
		resCtx:                     ctx,
		resCancel:                  cancel,
		storageManager:             storageManager,
		prover:                     prv.NewKZGProver(log),
		maxPeers:                   params.MaxPeers,
		minPeersPerShard:           getMinPeersPerShard(params.MaxPeers, shardCount),
		syncerParams:               params,
	}
	return c
}

func getMinPeersPerShard(maxPeers, shardCount int) int {
	minPeersPerShard := (maxPeers + shardCount - 1) / shardCount
	if minPeersPerShard < defaultMinPeersPerShard {
		minPeersPerShard = defaultMinPeersPerShard
	}
	return minPeersPerShard
}

func (s *SyncClient) setSyncDone() {
	s.syncDone = true
	if s.mux != nil {
		s.mux.Send(EthStorageSyncDone{DoneType: AllShardDone})
	}
	log.Info("Sync done", "timeUsed", s.totalSecondsUsed)
}

func (s *SyncClient) loadSyncStatus() {
	// Start a fresh sync for retrieval.
	s.blobsSynced, s.syncedBytes = 0, 0
	s.emptyBlobsToFill, s.emptyBlobsFilled = 0, 0
	s.totalSecondsUsed = 0
	var progress SyncProgress

	if status, _ := s.db.Get(syncStatusKey); status != nil {
		if err := json.Unmarshal(status, &progress); err != nil {
			log.Error("Failed to decode storage sync status", "err", err)
		} else {
			for _, task := range progress.Tasks {
				log.Debug("Load sync subTask", "contract", task.Contract.Hex(),
					"shard", task.ShardId, "count", len(task.SubTasks))
				task.healTask = &healTask{
					Indexes: make(map[uint64]int64),
					task:    task,
				}
				task.statelessPeers = make(map[peer.ID]struct{})
				task.peers = make(map[peer.ID]struct{})
				for _, sTask := range task.SubTasks {
					sTask.task = task
					sTask.next = sTask.First
				}
				for _, sEmptyTask := range task.SubEmptyTasks {
					sEmptyTask.task = task
					s.emptyBlobsToFill += sEmptyTask.Last - sEmptyTask.First
				}
			}
			s.blobsSynced, s.syncedBytes = progress.BlobsSynced, progress.SyncedBytes
			s.emptyBlobsFilled = progress.EmptyBlobsFilled
			s.totalSecondsUsed = progress.TotalSecondsUsed
		}
	}

	// create tasks
	lastKvIndex := s.storageManager.LastKvIndex()
	for _, sid := range s.storageManager.Shards() {
		exist := false
		for _, task := range progress.Tasks {
			if task.Contract == s.storageManager.ContractAddress() && task.ShardId == sid {
				s.tasks = append(s.tasks, task)
				exist = true
				continue
			}
		}
		if exist {
			continue
		}

		task := s.createTask(sid, lastKvIndex)
		s.tasks = append(s.tasks, task)
	}
}

func (s *SyncClient) createTask(sid uint64, lastKvIndex uint64) *task {
	task := task{
		Contract:       s.storageManager.ContractAddress(),
		ShardId:        sid,
		nextIdx:        0,
		statelessPeers: make(map[peer.ID]struct{}),
		peers:          make(map[peer.ID]struct{}),
	}

	healTask := healTask{
		task:    &task,
		Indexes: make(map[uint64]int64),
	}

	first, limit := s.storageManager.KvEntries()*sid, s.storageManager.KvEntries()*(sid+1)
	firstEmpty, limitForEmpty := uint64(0), uint64(0)
	if first >= lastKvIndex {
		firstEmpty, limitForEmpty = first, limit
		limit = first
	} else if limit >= lastKvIndex {
		firstEmpty, limitForEmpty = lastKvIndex, limit
		limit = lastKvIndex
	}

	subTasks := make([]*subTask, 0)
	// split subTask for a shard to 16 subtasks and if one batch is too small
	// set to minSubTaskSize
	maxTaskSize := (limit - first + s.syncerParams.SyncConcurrency - 1) / s.syncerParams.SyncConcurrency
	if maxTaskSize < minSubTaskSize {
		maxTaskSize = minSubTaskSize
	}

	for first < limit {
		last := first + maxTaskSize
		if last > limit {
			last = limit
		}
		subTask := subTask{
			task:  &task,
			next:  first,
			First: first,
			Last:  last,
			done:  false,
		}

		subTasks = append(subTasks, &subTask)
		first = last
	}

	subEmptyTasks := make([]*subEmptyTask, 0)
	if limitForEmpty > 0 {
		s.emptyBlobsToFill += limitForEmpty - firstEmpty
		maxEmptyTaskSize := (limitForEmpty - firstEmpty + uint64(maxFillEmptyTaskTreads) - 1) / uint64(maxFillEmptyTaskTreads)
		if maxEmptyTaskSize < minSubTaskSize {
			maxEmptyTaskSize = minSubTaskSize
		}

		for firstEmpty < limitForEmpty {
			last := firstEmpty + maxEmptyTaskSize
			if last > limitForEmpty {
				last = limitForEmpty
			}
			subTask := subEmptyTask{
				task:  &task,
				First: firstEmpty,
				Last:  last,
				done:  false,
			}

			subEmptyTasks = append(subEmptyTasks, &subTask)
			firstEmpty = last
		}
	}

	task.healTask, task.SubTasks, task.SubEmptyTasks = &healTask, subTasks, subEmptyTasks
	return &task
}

// saveSyncStatus marshals the remaining sync tasks into leveldb.
func (s *SyncClient) saveSyncStatus(force bool) {
	if !force && time.Since(s.saveTime) < 5*time.Minute {
		return
	}
	s.saveTime = time.Now()

	s.lock.Lock()
	defer s.lock.Unlock()
	// Store the actual progress markers
	progress := &SyncProgress{
		Tasks:            s.tasks,
		BlobsSynced:      s.blobsSynced,
		SyncedBytes:      s.syncedBytes,
		EmptyBlobsToFill: s.emptyBlobsToFill,
		EmptyBlobsFilled: s.emptyBlobsFilled,
		TotalSecondsUsed: s.totalSecondsUsed,
	}
	status, err := json.Marshal(progress)
	if err != nil {
		panic(err) // This can only fail during implementation
	}
	if err := s.db.Put(syncStatusKey, status); err != nil {
		log.Error("Failed to store sync status", "err", err)
	}
	log.Debug("Save sync state to DB")
}

// cleanTasks removes kv range retrieval tasks that have already been completed.
func (s *SyncClient) cleanTasks() {
	// Sync wasn't finished previously, check for any subTask that can be finalized
	s.lock.Lock()
	defer s.lock.Unlock()
	allDone := true
	for _, t := range s.tasks {
		for i := 0; i < len(t.SubTasks); i++ {
			exist, first := t.healTask.hasIndexInRange(t.SubTasks[i].First, t.SubTasks[i].next)
			// if existed, min will be the smallest index in range [subTask.First, subTask.next)
			// if no exist, min will be next, so subTask.First can directly set to subTask.next
			t.SubTasks[i].First = first
			if t.SubTasks[i].done && !exist {
				t.SubTasks = append(t.SubTasks[:i], t.SubTasks[i+1:]...)
				if t.nextIdx > i {
					t.nextIdx--
				}
				i--
			}
		}
		for i := 0; i < len(t.SubEmptyTasks); i++ {
			if t.SubEmptyTasks[i].done {
				t.SubEmptyTasks = append(t.SubEmptyTasks[:i], t.SubEmptyTasks[i+1:]...)
				i--
			}
		}
		if len(t.SubTasks) > 0 || len(t.SubEmptyTasks) > 0 {
			allDone = false
		} else if !t.done {
			t.done = true
			if s.mux != nil {
				s.mux.Send(EthStorageSyncDone{DoneType: SingleShardDone, ShardId: t.ShardId})
			}
		}
	}

	// If everything was just finalized, generate the account trie and origin heal
	if allDone {
		s.setSyncDone()
		log.Info("Storage sync done", "subTaskCount", len(s.tasks))

		s.report(true)
	}
}

func (s *SyncClient) Start() error {
	if s.startTime == (time.Time{}) {
		s.startTime = time.Now()
	}

	// Retrieve the previous sync status from LevelDB and abort if already synced
	s.loadSyncStatus()
	s.lock.Lock()
	s.closingPeers = false
	s.lock.Unlock()

	s.wg.Add(1)
	go s.mainLoop()

	return nil
}

func (s *SyncClient) AddPeer(id peer.ID, shards map[common.Address][]uint64, direction network.Direction) bool {
	s.lock.Lock()
	if _, ok := s.peers[id]; ok {
		s.log.Warn("Cannot register peer for sync duties, peer was already registered", "peer", id)
		s.lock.Unlock()
		return true
	}
	if s.closingPeers {
		s.lock.Unlock()
		return false
	}
	if !s.needThisPeer(shards) {
		s.log.Info("No need this peer, the connection would be closed later", "maxPeers", s.maxPeers,
			"Peer count", len(s.peers), "peer", id.String(), "shards", shards)
		s.metrics.IncDropPeerCount()
		s.lock.Unlock()
		return false
	}
	// add new peer routine
	pr := NewPeer(0, s.cfg.L2ChainID, id, s.newStreamFn, direction, shards)
	s.peers[id] = pr
	s.rates.Track(id.String(), NewTracker(float64(s.syncerParams.MaxRequestSize)/float64(s.storageManager.MaxKvSize())))

	s.idlerPeers[id] = struct{}{}
	s.addPeerToTask(id, shards)
	s.metrics.IncPeerCount()
	s.lock.Unlock()

	s.notifyPeerJoin(id)
	return true
}

func (s *SyncClient) RemovePeer(id peer.ID) {
	s.lock.Lock()
	defer s.lock.Unlock()
	pr, ok := s.peers[id]
	if !ok {
		s.log.Info("Cannot remove peer from sync duties, peer was not registered", "peer", id)
		return
	}
	pr.resCancel() // once loop exits
	delete(s.peers, id)
	s.rates.Untrack(id.String())
	s.removePeerFromTask(id, pr.shards)
	s.metrics.DecPeerCount()
	delete(s.idlerPeers, id)
	for _, t := range s.tasks {
		delete(t.statelessPeers, id)
	}
}

// Close will shut down the sync client and all attached work, and block until shutdown is complete.
// This will block if the Start() has not created the main background loop.
func (s *SyncClient) Close() error {
	s.lock.Lock()
	s.closingPeers = true
	s.lock.Unlock()
	s.resCancel()
	s.wg.Wait()
	s.cleanTasks()
	s.saveSyncStatus(true)
	s.report(true)
	return nil
}

func (s *SyncClient) RequestL2Range(start, end uint64) (uint64, error) {
	for _, pr := range s.peers {
		id := rand.Uint64()
		var packet BlobsByRangePacket
		_, err := pr.RequestBlobsByRange(id, s.storageManager.ContractAddress(), start/s.storageManager.KvEntries(), start, end, s.syncerParams.MaxRequestSize, &packet)
		if err != nil {
			return 0, err
		}
		_, _, _, err = s.onResult(packet.Blobs)
		if err != nil {
			return 0, err
		}
		return id, nil
	}
	return 0, fmt.Errorf("no peer can be used to send requests")
}

func (s *SyncClient) RequestL2List(indexes []uint64) (uint64, error) {
	if len(indexes) == 0 {
		return 0, nil
	}
	for _, pr := range s.peers {
		id := rand.Uint64()
		var packet BlobsByListPacket
		_, err := pr.RequestBlobsByList(id, s.storageManager.ContractAddress(), indexes[0]/s.storageManager.KvEntries(), indexes, s.syncerParams.MaxRequestSize, &packet)
		if err != nil {
			return 0, err
		}
		_, _, _, err = s.onResult(packet.Blobs)
		if err != nil {
			return 0, err
		}
		return id, nil
	}
	return 0, fmt.Errorf("no peer can be used to send requests")
}

func (s *SyncClient) mainLoop() {
	defer s.wg.Done()

	s.cleanTasks()
	if !s.syncDone {
		err := s.storageManager.DownloadAllMetas(s.resCtx, s.syncerParams.MetaDownloadBatchSize)
		if err != nil {
			log.Error("Download blob metadata failed", "error", err)
			return
		}
	}

	s.logTime = time.Now()
	for {
		// Remove all completed tasks and terminate sync if everything's done
		s.cleanTasks()
		if s.syncDone {
			s.saveSyncStatus(true)
			return
		}
		s.assignBlobRangeTasks()
		// Assign all the Data retrieval tasks to any free peers
		s.assignBlobHealTasks()

		s.assignFillEmptyBlobTasks()

		select {
		case <-time.After(requestTimeoutInMillisecond):

		case <-s.update:
			// Something happened (new peer, delivery, timeout), recheck tasks
		case <-s.peerJoin:
			// A new peer joined, try to schedule it new tasks
		case <-s.resCtx.Done():
			s.log.Info("Stopped P2P req-resp L2 block sync client")
			return
		}
		// Report and save stats if something meaningful happened
		s.saveSyncStatus(false)
		s.report(false)
	}
}

func (s *SyncClient) notifyPeerJoin(id peer.ID) {
	select {
	case s.peerJoin <- id:
	default:
	}
}

func (s *SyncClient) notifyUpdate() {
	select {
	case s.update <- struct{}{}:
	default:
	}
}

// assignBlobRangeTasks attempts to match idle peers to pending blob range retrievals.
func (s *SyncClient) assignBlobRangeTasks() {
	s.lock.Lock()
	defer s.lock.Unlock()

	if len(s.idlerPeers) == 0 {
		return
	}

	// Iterate over all the tasks and try to find a pending one
	for _, t := range s.tasks {
		maxRange := s.syncerParams.MaxRequestSize / ethstorage.ContractToShardManager[t.Contract].MaxKvSize() * 2
		subTaskCount := len(t.SubTasks)
		for idx := 0; idx < subTaskCount; idx++ {
			pr := s.getIdlePeerForTask(t)
			if pr == nil {
				break
			}
			t.nextIdx = t.nextIdx % subTaskCount
			st := t.SubTasks[t.nextIdx]
			t.nextIdx++
			if st.done {
				continue
			}
			// Skip any tasks already running
			if st.isRunning {
				continue
			}

			last := st.next + maxRange
			if last > st.Last {
				last = st.Last
			}
			req := &blobsByRangeRequest{
				peer:     pr.ID(),
				id:       rand.Uint64(),
				contract: t.Contract,
				shardId:  t.ShardId,
				origin:   st.next,
				limit:    last - 1,
				time:     time.Now(),
				subTask:  st,
			}
			delete(s.idlerPeers, pr.ID())
			st.isRunning = true

			s.wg.Add(1)
			go func(id peer.ID) {
				defer func() {
					s.lock.Lock()
					st.isRunning = false
					s.lock.Unlock()
					s.wg.Done()
				}()
				start := time.Now()
				var packet BlobsByRangePacket
				// Attempt to send the remote request and revert if it fails
				returnCode, err := pr.RequestBlobsByRange(req.id, req.contract, req.shardId, req.origin, req.limit, s.syncerParams.MaxRequestSize, &packet)
				s.metrics.ClientGetBlobsByRangeEvent(req.peer.String(), returnCode, time.Since(start))

				s.lock.Lock()
				if _, ok := s.peers[id]; ok {
					s.idlerPeers[id] = struct{}{}
					s.notifyUpdate()
				}
				s.lock.Unlock()

				if err != nil {
					log.Warn("Failed to request blobs", "peer", pr.id.String(), "err", err)
					_, ok := err.(*yamux.Error)
					if ok {
						s.rates.Update(id.String(), 0, 0)
					}
					return
				}

				if req.id != packet.ID || req.contract != packet.Contract || req.shardId != packet.ShardId {
					log.Warn("Req mismatch with res", "reqId", req.id, "packetId", packet.ID,
						"reqContract", req.contract.Hex(), "packetContract", packet.Contract.Hex(),
						"reqShardId", req.shardId, "packetShardId", packet.ShardId)
					return
				}
				res := &blobsByRangeResponse{
					req:   req,
					Blobs: packet.Blobs,
					time:  time.Now(),
				}
				s.rates.Update(id.String(), time.Since(req.time), len(packet.Blobs))
				s.OnBlobsByRange(res)
			}(pr.id)
		}
	}
}

// assignBlobHealTasks attempts to match idle peers to heal blob requests to retrieval missing blob from the blob list request.
func (s *SyncClient) assignBlobHealTasks() {
	s.lock.Lock()
	defer s.lock.Unlock()

	if len(s.idlerPeers) == 0 {
		return
	}

	// Iterate over all the tasks and try to find a pending one
	for _, t := range s.tasks {
		// All the kvs are downloading, wait for request time or success
		batch := s.syncerParams.MaxRequestSize / ethstorage.ContractToShardManager[t.Contract].MaxKvSize() * 2

		// kvHealTask pending retrieval, try to find an idle peer. If no such peer
		// exists, we probably assigned tasks for all (or they are stateless).
		// Abort the entire assignment mechanism.
		if len(s.idlerPeers) == 0 {
			return
		}
		indexes := t.healTask.getBlobIndexesForRequest(batch)
		if len(indexes) == 0 {
			continue
		}
		pr := s.getIdlePeerForTask(t)
		if pr == nil {
			log.Info("Peer for request no found", "contract", t.Contract.Hex(), "shardId",
				t.ShardId, "indexCount", t.healTask.count(), "peers", len(s.peers), "idlers", len(s.idlerPeers))
			continue
		}

		req := &blobsByListRequest{
			peer:     pr.ID(),
			id:       rand.Uint64(),
			contract: t.Contract,
			shardId:  t.ShardId,
			indexes:  indexes,
			time:     time.Now(),
			healTask: t.healTask,
		}
		delete(s.idlerPeers, pr.ID())
		req.healTask.refresh(indexes)

		s.wg.Add(1)
		go func(id peer.ID) {
			defer func() {
				s.wg.Done()
			}()
			start := time.Now()
			var packet BlobsByListPacket
			// Attempt to send the remote request and revert if it fails
			returnCode, err := pr.RequestBlobsByList(req.id, req.contract, req.shardId, req.indexes, s.syncerParams.MaxRequestSize, &packet)
			s.metrics.ClientGetBlobsByListEvent(req.peer.String(), returnCode, time.Since(start))

			s.lock.Lock()
			if _, ok := s.peers[id]; ok {
				s.idlerPeers[id] = struct{}{}
				s.notifyUpdate()
			}
			s.lock.Unlock()

			if err != nil {
				log.Debug("Failed to request packet", "peer", pr.id.String(), "err", err)
				_, ok := err.(*yamux.Error)
				if ok {
					s.rates.Update(id.String(), 0, 0)
				}
				return
			}
			if req.id != packet.ID || req.contract != packet.Contract || req.shardId != packet.ShardId {
				log.Warn("Req mismatch with res", "reqId", req.id, "packetId", packet.ID,
					"reqContract", req.contract.Hex(), "packetContract", packet.Contract.Hex(),
					"reqShardId", req.shardId, "packetShardId", packet.ShardId)
				return
			}
			res := &blobsByListResponse{
				req:   req,
				Blobs: packet.Blobs,
				time:  time.Now(),
			}
			s.rates.Update(id.String(), time.Since(req.time), len(packet.Blobs))
			s.OnBlobsByList(res)
		}(pr.ID())
	}
}

// assignFillEmptyBlobTasks attempts to match idle peers to heal kv requests to retrieval missing kv from the kv range request.
func (s *SyncClient) assignFillEmptyBlobTasks() {
	s.lock.Lock()
	defer s.lock.Unlock()
	for _, task := range s.tasks {
		for _, emptyTask := range task.SubEmptyTasks {
			if s.closingPeers {
				return
			}
			if s.runningFillEmptyTaskTreads >= maxFillEmptyTaskTreads {
				return
			}
			if emptyTask.isRunning || emptyTask.done {
				continue
			}
			eTask := emptyTask
			start, last := eTask.First, eTask.Last
			if last > start+minSubTaskSize {
				last = start + minSubTaskSize
			}
			eTask.isRunning = true
			s.runningFillEmptyTaskTreads += 1
			s.wg.Add(1)
			go func(eTask *subEmptyTask, contract common.Address, start, limit uint64) {
				defer func() {
					s.notifyUpdate()
					s.wg.Done()
				}()
				t := time.Now()
				next, err := s.FillFileWithEmptyBlob(start, limit)
				if err != nil {
					log.Warn("Fill in empty fail", "err", err.Error())
				} else {
					log.Debug("Fill in empty done", "time", time.Now().Sub(t).Seconds())
				}
				filled := next - start

				s.lock.Lock()
				s.emptyBlobsFilled += filled
				if s.emptyBlobsToFill >= filled {
					s.emptyBlobsToFill -= filled
				} else {
					s.emptyBlobsToFill = 0
				}
				eTask.First = next
				if eTask.First >= eTask.Last {
					eTask.done = true
				}
				eTask.isRunning = false
				s.runningFillEmptyTaskTreads -= 1
				s.lock.Unlock()
			}(eTask, task.Contract, start, last-1)
		}
	}
}

func (s *SyncClient) getIdlePeerForTask(t *task) *Peer {
	for id := range s.idlerPeers {
		if _, ok := t.statelessPeers[id]; ok {
			continue
		}
		p := s.peers[id]
		if p == nil {
			log.Error("=========================================================")
			return nil
		}
		if p.IsShardExist(t.Contract, t.ShardId) {
			return p
		}
	}
	return nil
}

// OnBlobsByRange is a callback method to invoke when a batch of Contract
// bytes codes are received from a remote peer.
func (s *SyncClient) OnBlobsByRange(res *blobsByRangeResponse) {
	var (
		size     common.StorageSize
		req      = res.req
		start    = time.Now()
		reqCount = req.limit - req.origin + 1
	)

	if reqCount > maxKvCountPerReq {
		reqCount = maxKvCountPerReq
	}
	for _, blob := range res.Blobs {
		if blob != nil {
			size += common.StorageSize(len(blob.EncodedBlob))
		}
	}
	s.log.Debug("OnBlobsByRange: static", "reqId", req.id, "blobCount", len(res.Blobs), "bytes", size)

	blobsInRange := make([]*BlobPayload, 0)
	for _, blob := range res.Blobs {
		if req.origin <= blob.BlobIndex && req.limit >= blob.BlobIndex {
			blobsInRange = append(blobsInRange, blob)
		}
	}
	if len(res.Blobs) > len(blobsInRange) {
		s.log.Trace("Drop unexpected kvs", "count", len(res.Blobs)-len(blobsInRange))
	}

	// Response is valid, but check if peer is signalling that it does not have
	// the requested Data. For blob range queries that means the peer is not
	// yet synced.
	if len(blobsInRange) == 0 {
		s.log.Warn("Peer rejected get blob by range request")
		s.lock.Lock()
		if _, ok := s.peers[req.peer]; ok {
			req.subTask.task.statelessPeers[req.peer] = struct{}{}
		}
		s.lock.Unlock()
		s.metrics.ClientOnBlobsByRange(req.peer.String(), reqCount, uint64(len(res.Blobs)), 0, time.Since(start))
		return
	}

	synced, syncedBytes, inserted, err := s.onResult(blobsInRange)
	if err != nil {
		log.Error("OnBlobsByRange fail", "err", err.Error())
		return
	}

	s.blobsSynced += synced
	s.syncedBytes += common.StorageSize(syncedBytes)
	s.metrics.ClientOnBlobsByRange(req.peer.String(), reqCount, uint64(len(res.Blobs)), synced, time.Since(start))
	log.Debug("Persisted set of kvs", "count", synced, "bytes", syncedBytes)

	// set peer to stateless peer if fail too much
	if len(inserted) == 0 {
		s.lock.Lock()
		if _, ok := s.peers[req.peer]; ok {
			req.subTask.task.statelessPeers[req.peer] = struct{}{}
		}
		s.lock.Unlock()
		return
	}

	sort.Slice(inserted, func(i, j int) bool {
		return inserted[i] < inserted[j]
	})
	last := inserted[len(inserted)-1]
	missing := make([]uint64, 0)
	for i, n := 0, res.req.subTask.next; n <= last; n++ {
		if inserted[i] == n {
			i++
		} else if inserted[i] > n {
			missing = append(missing, n)
		}
	}
	s.lock.Lock()
	res.req.subTask.task.healTask.insert(missing)
	if last == res.req.subTask.Last-1 {
		res.req.subTask.done = true
	}
	res.req.subTask.next = last + 1
	s.lock.Unlock()
}

// OnBlobsByList is a callback method to invoke when a batch of Contract
// bytes codes are received from a remote peer.
func (s *SyncClient) OnBlobsByList(res *blobsByListResponse) {
	var (
		size  common.StorageSize
		req   = res.req
		start = time.Now()
	)
	for _, blob := range res.Blobs {
		if blob != nil {
			size += common.StorageSize(len(blob.EncodedBlob))
		}
	}
	s.log.Debug("OnBlobsByList: static", "reqId", req.id, "blobCount", len(res.Blobs), "bytes", size)

	startIdx, endIdx := s.storageManager.KvEntries()*req.shardId, s.storageManager.KvEntries()*(req.shardId+1)-1
	blobsInRange := make([]*BlobPayload, 0)
	for _, blob := range res.Blobs {
		if startIdx <= blob.BlobIndex && endIdx >= blob.BlobIndex {
			blobsInRange = append(blobsInRange, blob)
		}
	}
	if len(res.Blobs) > len(blobsInRange) {
		s.log.Trace("Drop unexpected kvs", "count", len(res.Blobs)-len(blobsInRange))
	}

	// Response is valid, but check if peer is signalling that it does not have
	// the requested Data. For kv range queries that means the peer is not
	// yet synced.
	if len(blobsInRange) == 0 {
		s.log.Warn("Peer rejected get blobs by list request")
		s.lock.Lock()
		if _, ok := s.peers[req.peer]; ok {
			req.healTask.task.statelessPeers[req.peer] = struct{}{}
		}
		s.lock.Unlock()
		s.metrics.ClientOnBlobsByList(req.peer.String(), uint64(len(req.indexes)), uint64(len(res.Blobs)),
			0, time.Since(start))
		return
	}

	synced, syncedBytes, inserted, err := s.onResult(blobsInRange)
	if err != nil {
		log.Error("OnBlobsByList fail", "err", err.Error())
		return
	}

	s.blobsSynced += synced
	s.syncedBytes += common.StorageSize(syncedBytes)
	s.metrics.ClientOnBlobsByList(req.peer.String(), uint64(len(req.indexes)), uint64(len(res.Blobs)),
		synced, time.Since(start))
	log.Debug("Persisted set of kvs", "count", synced, "bytes", syncedBytes)

	s.lock.Lock()
	// set peer to stateless peer if fail too much
	if len(inserted) == 0 {
		if _, ok := s.peers[req.peer]; ok {
			req.healTask.task.statelessPeers[req.peer] = struct{}{}
		}
	}
	res.req.healTask.remove(inserted)
	s.lock.Unlock()
}

// FillFileWithEmptyBlob this func is used to fill empty blobs to storage file to make the whole file data encoded.
// file in the blobs between origin and limit (include limit). if the lastKvIdx larger than kv idx to fill, ignore it.
func (s *SyncClient) FillFileWithEmptyBlob(start, limit uint64) (uint64, error) {
	var (
		st       = time.Now()
		inserted = uint64(0)
		next     = start
	)
	lastBlobIdx := s.storageManager.LastKvIndex()
	if lastBlobIdx > limit {
		return limit + 1, nil
	}

	if start < lastBlobIdx {
		start = lastBlobIdx
	}
	inserted, next, err := s.storageManager.CommitEmptyBlobs(start, limit)
	if inserted > 0 {
		s.metrics.ClientFillEmptyBlobsEvent(inserted, time.Since(st))
	}

	return next, err
}

// onResult is exclusively called by the main loop, and has thus direct access to the request bookkeeping state.
// This function verifies if the result is canonical, and either promotes the result or moves the result into quarantine.
func (s *SyncClient) onResult(blobs []*BlobPayload) (uint64, uint64, []uint64, error) {
	var (
		synced       uint64
		syncedBytes  uint64
		inserted     = make([]uint64, 0)
		indices      = make([]uint64, 0)
		decodedBlobs = make([][]byte, 0)
		commits      = make([]common.Hash, 0)
	)
	for _, payload := range blobs {
		synced++
		syncedBytes += uint64(len(payload.EncodedBlob))

		decodedBlob, success := s.decodeKV(payload)
		if !success {
			continue
		}

		success = s.checkBlobCommit(decodedBlob, payload)
		if !success {
			continue
		}

		indices = append(indices, payload.BlobIndex)
		decodedBlobs = append(decodedBlobs, decodedBlob)
		commits = append(commits, payload.BlobCommit)
	}

	inserted, err := s.commitBlobs(indices, decodedBlobs, commits)
	return synced, syncedBytes, inserted, err
}

func (s *SyncClient) decodeKV(payload *BlobPayload) ([]byte, bool) {
	recordDur := s.metrics.ClientRecordTimeUsed("decodeKv")
	defer recordDur()

	decodedBlob, found, err := s.storageManager.DecodeKV(payload.BlobIndex, payload.EncodedBlob, payload.BlobCommit,
		payload.MinerAddress, payload.EncodeType)
	if err != nil || !found {
		if err != nil {
			s.log.Error("Failed to decode", "kvIdx", payload.BlobIndex, "error", err)
		} else {
			s.log.Error("Failed to decode", "kvIdx", payload.BlobIndex, "error", "not found")
		}
		return []byte{}, false
	}
	return decodedBlob, true
}

func (s *SyncClient) checkBlobCommit(decodedBlob []byte, payload *BlobPayload) bool {
	recordDur := s.metrics.ClientRecordTimeUsed("getRoot")
	root, err := s.prover.GetRoot(decodedBlob, 0, 0)
	recordDur()

	if err != nil {
		s.log.Error("Get proof fail", "idx", payload.BlobIndex, "err", err.Error())
		return false
	}
	if !bytes.Equal(root[:ethstorage.HashSizeInContract], payload.BlobCommit[:ethstorage.HashSizeInContract]) {
		s.log.Error("Compare blob failed", "idx", payload.BlobIndex, "err",
			fmt.Sprintf("verify blob fail: root: %s; MetaHash hash (24): %s, providerAddr %s, data len %d",
				common.Bytes2Hex(root[:ethstorage.HashSizeInContract]), common.Bytes2Hex(payload.BlobCommit[:ethstorage.HashSizeInContract]),
				payload.MinerAddress.Hex(), len(payload.EncodedBlob)))
		return false
	}

	return true
}

func (s *SyncClient) commitBlobs(kvIndices []uint64, decodedBlobs [][]byte, commits []common.Hash) ([]uint64, error) {
	recordDur := s.metrics.ClientRecordTimeUsed("commitBlobs")
	defer recordDur()
	return s.storageManager.CommitBlobs(kvIndices, decodedBlobs, commits)
}

// report calculates various status reports and provides it to the user.
func (s *SyncClient) report(force bool) {
	// Don't report all the events, just occasionally
	if !force && time.Since(s.logTime) < 8*time.Second {
		return
	}
	s.totalSecondsUsed = s.totalSecondsUsed + uint64(time.Since(s.logTime).Seconds())
	s.logTime = time.Now()

	s.reportSyncState()
	s.reportFillEmptyState()
}

func (s *SyncClient) reportSyncState() {
	// Don't report anything until we have a meaningful progress
	if s.blobsSynced == 0 {
		return
	}
	var (
		totalSecondsUsed = s.totalSecondsUsed
		synced           = s.blobsSynced
		syncedBytes      = s.syncedBytes
		blobsToSync      = uint64(0)
		taskRemain       = 0
		subTaskRemain    = 0
	)

	for _, t := range s.tasks {
		for _, st := range t.SubTasks {
			blobsToSync = blobsToSync + (st.Last - st.next)
			subTaskRemain++
		}
		blobsToSync = blobsToSync + uint64(t.healTask.count())
		if !t.done {
			taskRemain++
		}
	}

	etaSecondsLeft := totalSecondsUsed * blobsToSync / synced

	// Create a mega progress report
	var (
		progress    = fmt.Sprintf("%.2f%%", float64(synced)*100/float64(blobsToSync+synced))
		tasksRemain = fmt.Sprintf("%d@%d", taskRemain, subTaskRemain)
		blobsSynced = fmt.Sprintf("%v@%v", log.FormatLogfmtUint64(synced), syncedBytes.TerminalString())
	)
	log.Info("Storage sync in progress", "progress", progress, "peerCount", len(s.peers), "tasksRemain", tasksRemain,
		"blobsSynced", blobsSynced, "blobsToSync", blobsToSync, "timeUsed", common.PrettyDuration(time.Duration(totalSecondsUsed)*time.Second),
		"etaTimeLeft", common.PrettyDuration(time.Duration(etaSecondsLeft)*time.Second))
}

func (s *SyncClient) reportFillEmptyState() {
	// Don't report anything until we have a meaningful progress
	if s.emptyBlobsFilled == 0 {
		return
	}

	var (
		totalSecondsUsed  = s.totalSecondsUsed
		emptyFilled       = s.emptyBlobsFilled
		filledBytes       = common.StorageSize(s.emptyBlobsFilled * s.storageManager.MaxKvSize())
		emptyToFill       = s.emptyBlobsToFill
		taskRemain        = 0
		subFillTaskRemain = 0
	)

	for _, t := range s.tasks {
		if !t.done {
			taskRemain++
		}
		subFillTaskRemain = subFillTaskRemain + len(t.SubEmptyTasks)
	}

	etaSecondsLeft := totalSecondsUsed * emptyToFill / emptyFilled

	// Create a mega progress report
	var (
		progress    = fmt.Sprintf("%.2f%%", float64(emptyFilled)*100/float64(emptyFilled+emptyToFill))
		tasksRemain = fmt.Sprintf("%d@%d", taskRemain, subFillTaskRemain)
		blobsFilled = fmt.Sprintf("%v@%v", log.FormatLogfmtUint64(emptyFilled), filledBytes.TerminalString())
	)
	log.Info("Storage fill empty in progress", "progress", progress, "tasksRemain", tasksRemain,
		"emptyFilled", blobsFilled, "emptyToFill", emptyToFill, "timeUsed", common.PrettyDuration(time.Duration(totalSecondsUsed)*time.Second),
		"etaTimeLeft", common.PrettyDuration(time.Duration(etaSecondsLeft)*time.Second))
}

func (s *SyncClient) ReportPeerSummary() {
	ticker := time.NewTicker(time.Minute)
	defer ticker.Stop()
	for {
		select {
		case <-ticker.C:
			inbound, outbound := 0, 0
			for _, p := range s.peers {
				if p.direction == network.DirInbound {
					inbound++
				} else if p.direction == network.DirOutbound {
					outbound++
				}
			}
			log.Info("P2P Summary", "activePeers", len(s.peers), "inbound", inbound, "outbound", outbound)
		case <-s.resCtx.Done():
			log.Info("P2P summary stop")
			return
		}
	}

}

func (s *SyncClient) needThisPeer(contractShards map[common.Address][]uint64) bool {
	for contract, shards := range contractShards {
		for _, shard := range shards {
			for _, t := range s.tasks {
				if t.Contract != contract || shard != t.ShardId {
					continue
				}

				// when the peer and local node has overlap, the peer will be added to the sync client when
				// - SyncClient peer count smaller than maxPeers; or
				// - task peer count smaller than minPeersPerShard
				// otherwise, the peer will be disconnected.
				if len(s.peers) < s.maxPeers || len(t.peers) < s.minPeersPerShard {
					return true
				}
			}
		}
	}

	return false
}

func (s *SyncClient) addPeerToTask(peerID peer.ID, contractShards map[common.Address][]uint64) {
	for contract, shards := range contractShards {
		for _, shard := range shards {
			for _, t := range s.tasks {
				if t.Contract == contract && shard == t.ShardId {
					t.peers[peerID] = struct{}{}
				}
			}
		}
	}
}

func (s *SyncClient) removePeerFromTask(peerID peer.ID, contractShards map[common.Address][]uint64) {
	for contract, shards := range contractShards {
		for _, shard := range shards {
			for _, t := range s.tasks {
				if t.Contract == contract && shard == t.ShardId {
					delete(t.peers, peerID)
				}
			}
		}
	}
}<|MERGE_RESOLUTION|>--- conflicted
+++ resolved
@@ -36,17 +36,10 @@
 // Rate-limits always apply, and are making sure the request/response throughput is not too fast, instead of too slow.
 const (
 	maxGossipSize = 10 * (1 << 20)
-<<<<<<< HEAD
 
 	// timeout for reading / writing the request / response through P2P.
 	p2pReadWriteTimeout = time.Second * 10
 
-=======
-	// timeout for writing the request as client. Can be as long as serverReadRequestTimeout
-	clientWriteRequestTimeout = time.Second * 10
-	// timeout for reading a response of a serving peer as client. Can be as long as serverWriteChunkTimeout
-	clientReadResponseTimeout = time.Second * 10
->>>>>>> 85baac3f
 	// after the rate-limit reservation hits the max throttle delay, give up on serving a request and just close the stream
 	maxThrottleDelay = time.Second * 20
 
