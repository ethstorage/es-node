// Copyright 2022-2023, EthStorage.
// For license information, see https://github.com/ethstorage/es-node/blob/main/LICENSE

package node

import (
	"context"
	"encoding/json"
	"fmt"
	"io"
	"net/http"
	"strings"
	"time"

	"github.com/ethereum/go-ethereum"
	"github.com/ethereum/go-ethereum/core/rawdb"
	"github.com/ethereum/go-ethereum/ethdb"
	"github.com/ethereum/go-ethereum/event"
	"github.com/ethereum/go-ethereum/log"
	ethRPC "github.com/ethereum/go-ethereum/rpc"
	"github.com/ethstorage/go-ethstorage/ethstorage"
	"github.com/ethstorage/go-ethstorage/ethstorage/archiver"
	"github.com/ethstorage/go-ethstorage/ethstorage/downloader"
	"github.com/ethstorage/go-ethstorage/ethstorage/eth"
	"github.com/ethstorage/go-ethstorage/ethstorage/metrics"
	"github.com/ethstorage/go-ethstorage/ethstorage/miner"
	"github.com/ethstorage/go-ethstorage/ethstorage/p2p"
	"github.com/ethstorage/go-ethstorage/ethstorage/p2p/protocol"
	"github.com/ethstorage/go-ethstorage/ethstorage/prover"
	"github.com/hashicorp/go-multierror"
)

type EsNode struct {
	log        log.Logger
	appVersion string
	metrics    metrics.Metricer

	l1HeadsSub     ethereum.Subscription // Subscription to get L1 heads (automatically re-subscribes on error)
	l1SafeSub      ethereum.Subscription // Subscription to get L1 safe blocks, a.k.a. justified data (polling)
	l1FinalizedSub ethereum.Subscription // Subscription to get L1 Finalized blocks, a.k.a. justified data (polling)
	randaoHeadsSub ethereum.Subscription // Subscription to get randao heads (automatically re-subscribes on error)

	randaoSource *eth.RandaoClient      // RPC client to fetch randao from
	l1Source     *eth.PollingClient     // L1 Client to fetch data from
	l1Beacon     *eth.BeaconClient      // L1 Beacon Chain to fetch blobs from
	daClient     *eth.DAClient          // L1 Data Availability Client
	downloader   *downloader.Downloader // L2 Engine to Sync
	// l2Source  *sources.EngineClient // L2 Execution Engine RPC bindings
	// rpcSync   *sources.SyncClient   // Alt-sync RPC client, optional (may be nil)
	server  *rpcServer   // RPC server hosting the rollup-node API
	p2pNode *p2p.NodeP2P // P2P node functionality
	// p2pSigner p2p.Signer            // p2p gogssip application messages will be signed with this signer
	// tracer    Tracer                // tracer to get events for testing/debugging
	// runCfg    *RuntimeConfig        // runtime configurables
	storageManager *ethstorage.StorageManager
	db             ethdb.Database

	// some resources cannot be stopped directly, like the p2p gossipsub router (not our design),
	// and depend on this ctx to be closed.
	resourcesCtx   context.Context
	resourcesClose context.CancelFunc
	miner          *miner.Miner
	// feed to notify miner of the sync done event to start mining
	feed *event.Feed
	// long term blob provider API for rollups
	archiverAPI *archiver.APIService
}

func New(ctx context.Context, cfg *Config, log log.Logger, appVersion string, m metrics.Metricer) (*EsNode, error) {
	if err := cfg.Check(); err != nil {
		return nil, err
	}

	n := &EsNode{
		log:        log,
		appVersion: appVersion,
		metrics:    m,
	}
	// not a context leak, gossipsub is closed with a context.
	n.resourcesCtx, n.resourcesClose = context.WithCancel(context.Background())
	n.feed = new(event.Feed)
	err := n.init(ctx, cfg)
	if err != nil {
		log.Error("Error initializing the rollup node", "err", err)
		// ensure we always close the node resources if we fail to initialize the node.
		if closeErr := n.Close(); closeErr != nil {
			return nil, multierror.Append(err, closeErr)
		}
		return nil, err
	}
	return n, nil
}

func (n *EsNode) init(ctx context.Context, cfg *Config) error {
	// if err := n.initTracer(ctx, cfg); err != nil {
	// 	return err
	// }
	if err := n.initL1(ctx, cfg); err != nil {
		return err
	}
	// if err := n.initRuntimeConfig(ctx, cfg); err != nil {
	// 	return err
	// }
	// if err := n.initRPCSync(ctx, cfg); err != nil {
	// 	return err
	// }
	if err := n.initDatabase(cfg); err != nil {
		return err
	}
	if err := n.initStorageManager(ctx, cfg); err != nil {
		return err
	}
	if err := n.initP2P(ctx, cfg); err != nil {
		return err
	}
	if err := n.initL2(ctx, cfg); err != nil {
		return err
	}
	if err := n.initMiner(cfg); err != nil {
		return err
	}

	// Only expose the server at the end, ensuring all RPC backend components are initialized.
	if err := n.initRPCServer(ctx, cfg); err != nil {
		return err
	}
	if err := n.initMetricsServer(ctx, cfg); err != nil {
		return err
	}
	if err := n.initArchiver(ctx, cfg); err != nil {
		return err
	}
	return nil
}

func (n *EsNode) initL2(ctx context.Context, cfg *Config) error {
	n.downloader = downloader.NewDownloader(
		n.l1Source,
		n.l1Beacon,
		n.daClient,
		n.db,
		n.storageManager,
		cfg.Downloader.DownloadStart,
		cfg.Downloader.DownloadDump,
		cfg.L1.L1MinDurationForBlobsRequest,
		cfg.Downloader.DownloadThreadNum,
		n.log,
	)
	return nil
}

func (n *EsNode) initL1(ctx context.Context, cfg *Config) error {
	client, err := eth.Dial(cfg.L1.L1NodeAddr, cfg.Storage.L1Contract, cfg.L1.L1BlockTime, n.log)
	if err != nil {
		return fmt.Errorf("failed to create L1 source: %w", err)
	}
	n.l1Source = client

	if cfg.L1.L1BeaconURL != "" {
		n.l1Beacon = eth.NewBeaconClient(cfg.L1.L1BeaconURL, cfg.L1.L1BeaconBasedTime, cfg.L1.L1BeaconBasedSlot, cfg.L1.L1BeaconSlotTime)
	} else if cfg.L1.DAURL != "" {
		n.daClient = eth.NewDAClient(cfg.L1.DAURL)
	} else {
		return fmt.Errorf("no L1 beacon or DA URL provided")
	}
	if cfg.RandaoSourceURL != "" {
		rc, err := eth.DialRandaoSource(ctx, cfg.RandaoSourceURL, cfg.L1.L1NodeAddr, cfg.L1.L1BlockTime, n.log)
		if err != nil {
			return fmt.Errorf("failed to create randao source: %w", err)
		}
		n.randaoSource = rc
	}
	return nil
}

func (n *EsNode) startL1(cfg *Config) {
	// Keep subscribed to the L1 heads, which keeps the L1 maintainer pointing to the best headers to sync
	n.l1HeadsSub = event.ResubscribeErr(time.Second*10, func(ctx context.Context, err error) (event.Subscription, error) {
		if err != nil {
			n.log.Warn("Resubscribing after failed L1 subscription", "err", err)
		}
		return eth.WatchHeadChanges(n.resourcesCtx, n.l1Source, n.OnNewL1Head)
	})
	go func() {
		err, ok := <-n.l1HeadsSub.Err()
		if !ok {
			return
		}
		n.log.Error("L1 heads subscription error", "err", err)
	}()

	// Keep subscribed to the randao heads, which helps miner to get proper random seeds
	n.randaoHeadsSub = event.ResubscribeErr(time.Second*10, func(ctx context.Context, err error) (event.Subscription, error) {
		if err != nil {
			n.log.Warn("Resubscribing after failed randao head subscription", "err", err)
		}
		if n.randaoSource != nil {
			return eth.WatchHeadChanges(n.resourcesCtx, n.randaoSource, n.OnNewRandaoSourceHead)
		} else {
			return eth.WatchHeadChanges(n.resourcesCtx, n.l1Source, n.OnNewRandaoSourceHead)
		}
	})
	go func() {
		err, ok := <-n.randaoHeadsSub.Err()
		if !ok {
			return
		}
		n.log.Error("Randao heads subscription error", "err", err)
	}()

	// Poll for the safe L1 block and finalized block,
	// which only change once per epoch at most and may be delayed.
	n.l1SafeSub = eth.PollBlockChanges(n.resourcesCtx, n.log, n.l1Source, n.OnNewL1Safe, ethRPC.SafeBlockNumber,
		cfg.L1EpochPollInterval, time.Second*10)
	n.l1FinalizedSub = eth.PollBlockChanges(n.resourcesCtx, n.log, n.l1Source, n.OnNewL1Finalized, ethRPC.FinalizedBlockNumber,
		cfg.L1EpochPollInterval, time.Second*10)
}

func (n *EsNode) initP2P(ctx context.Context, cfg *Config) error {
	if cfg.P2P != nil {
		p2pNode, err := p2p.NewNodeP2P(n.resourcesCtx, &cfg.Rollup, cfg.L1.L1ChainID, n.log, cfg.P2P, n.storageManager, n.db, n.metrics, n.feed)
		if err != nil || p2pNode == nil {
			return err
		}
		n.p2pNode = p2pNode
		if n.p2pNode.Dv5Udp() != nil {
			go n.p2pNode.DiscoveryProcess(n.resourcesCtx, n.log, cfg.L1.L1ChainID, cfg.P2P.TargetPeers())
		}
	}
	return nil
}

func (n *EsNode) initStorageManager(ctx context.Context, cfg *Config) error {
	shardManager := ethstorage.NewShardManager(cfg.Storage.L1Contract, cfg.Storage.KvSize, cfg.Storage.KvEntriesPerShard, cfg.Storage.ChunkSize)
	for _, filename := range cfg.Storage.Filenames {
		var err error
		var df *ethstorage.DataFile
		df, err = ethstorage.OpenDataFile(filename)
		if err != nil {
			return fmt.Errorf("open failed: %w", err)
		}
		if df.Miner() != cfg.Storage.Miner {
			log.Error("Miners mismatch", "fromDataFile", df.Miner(), "fromConfig", cfg.Storage.Miner)
			return fmt.Errorf("miner mismatches datafile")
		}
		shardManager.AddDataFileAndShard(df)
	}

	if shardManager.IsComplete() != nil {
		return fmt.Errorf("shard is not completed")
	}

	log.Info("Initialized storage",
		"miner", cfg.Storage.Miner,
		"l1contract", cfg.Storage.L1Contract,
		"kvSize", shardManager.MaxKvSize(),
		"chunkSize", shardManager.ChunkSize(),
		"kvsPerShard", shardManager.KvEntries())

	n.storageManager = ethstorage.NewStorageManager(shardManager, n.l1Source)
	return nil
}

func (n *EsNode) initRPCServer(ctx context.Context, cfg *Config) error {
	server, err := newRPCServer(ctx, &cfg.RPC, cfg.Rollup.L2ChainID, n.storageManager, n.downloader, n.log, n.appVersion)
	if err != nil {
		return err
	}
	n.log.Info("Starting JSON-RPC server")
	if err := server.Start(); err != nil {
		return fmt.Errorf("unable to start RPC server: %w", err)
	}
	n.server = server
	return nil
}

func (n *EsNode) initMetricsServer(ctx context.Context, cfg *Config) error {
	if !cfg.Metrics.Enabled {
		n.log.Info("Metrics disabled")
		return nil
	}
	n.log.Info("Starting metrics server", "addr", cfg.Metrics.ListenAddr, "port", cfg.Metrics.ListenPort)
	go func() {
		if err := n.metrics.Serve(ctx, cfg.Metrics.ListenAddr, cfg.Metrics.ListenPort); err != nil {
			log.Crit("Error starting metrics server", "err", err)
		}
	}()
	return nil
}

func (n *EsNode) initMiner(cfg *Config) error {
	if cfg.Mining == nil {
		// not enabled
		return nil
	}
<<<<<<< HEAD
	l1api := miner.NewL1MiningAPI(n.l1Source, cfg.L1.L1NodeAddr, n.log)
=======
	l1api := miner.NewL1MiningAPI(n.l1Source, n.randaoSource, n.log)
>>>>>>> 049859d1
	pvr := prover.NewKZGPoseidonProver(
		cfg.Mining.ZKWorkingDir,
		cfg.Mining.ZKeyFileName,
		cfg.Mining.ZKProverMode,
		cfg.Mining.ZKProverImpl,
		n.log,
	)
	n.miner = miner.New(cfg.Mining, n.db, n.storageManager, l1api, &pvr, n.feed, n.log)
	log.Info("Initialized miner")
	return nil
}

func (n *EsNode) initArchiver(ctx context.Context, cfg *Config) error {
	if cfg.Archiver == nil {
		// not enabled
		return nil
	}
	n.archiverAPI = archiver.NewService(*cfg.Archiver, n.storageManager, n.l1Beacon, n.l1Source, n.log)
	n.log.Info("Initialized blob archiver API server")
	if err := n.archiverAPI.Start(ctx); err != nil {
		return fmt.Errorf("unable to start blob archiver API server: %w", err)
	}
	return nil
}

func (n *EsNode) Start(ctx context.Context, cfg *Config) error {
	n.startL1(cfg)

	// miner must be started before p2p sync
	if n.miner != nil {
		n.miner.Start()
	}

	if err := n.downloader.Start(); err != nil {
		n.log.Error("Could not start a downloader", "err", err)
		return err
	}

	if n.p2pNode != nil {
		if err := n.p2pNode.Start(); err != nil {
			n.log.Error("Could not start a p2pNode", "err", err)
			return err
		}
	}

	if cfg.StateUploadURL != "" {
		n.log.Info("Start upload node state")
		go n.UploadNodeState(cfg.StateUploadURL)
	}

	return nil
}

func (n *EsNode) UploadNodeState(url string) {
	<-time.After(2 * time.Minute)
	localNode := n.p2pNode.Dv5Local().Node()
	id := localNode.ID().String()
	helloUrl := fmt.Sprintf(url + "/hello")
	stateUrl := fmt.Sprintf(url + "/reportstate")
	_, err := sendMessage(helloUrl, id)
	if err != nil {
		log.Warn("Send message to resp", "err", err.Error())
		return
	}
	ticker := time.NewTicker(5 * time.Minute)
	defer ticker.Stop()
	for {
		select {
		case <-ticker.C:
			state := NodeState{
				Id:      id,
				Version: n.appVersion,
				Address: fmt.Sprintf("%s:%d", localNode.IP().String(), localNode.TCP()),
			}

			var submissionStates map[uint64]*miner.SubmissionState
			if status, _ := n.db.Get(miner.SubmissionStatusKey); status != nil {
				if err := json.Unmarshal(status, &submissionStates); err != nil {
					log.Error("Failed to decode submission states", "err", err)
					continue
				}
			}
			var miningStates map[uint64]*miner.MiningState
			if status, _ := n.db.Get(miner.MiningStatusKey); status != nil {
				if err := json.Unmarshal(status, &miningStates); err != nil {
					log.Error("Failed to decode submission states", "err", err)
					continue
				}
			}
			var providedBlobs map[uint64]uint64
			if status, _ := n.db.Get(protocol.ProvidedBlobsKey); status != nil {
				if err := json.Unmarshal(status, &providedBlobs); err != nil {
					log.Error("Failed to decode provided Blobs count", "err", err)
					continue
				}
			}
			var syncStates map[uint64]*protocol.SyncState
			if status, _ := n.db.Get(protocol.SyncStatusKey); status != nil {
				if err := json.Unmarshal(status, &syncStates); err != nil {
					log.Error("Failed to decode sync states", "err", err)
					continue
				}
			}

			shards := make([]*ShardState, 0)
			for _, shardId := range n.storageManager.Shards() {
				miner, _ := n.storageManager.GetShardMiner(shardId)
				providedBlob, _ := providedBlobs[shardId]
				syncState, _ := syncStates[shardId]
				miningState, _ := miningStates[shardId]
				submissionState, _ := submissionStates[shardId]
				s := ShardState{
					ShardId:         shardId,
					Miner:           miner,
					ProvidedBlob:    providedBlob,
					SyncState:       syncState,
					MiningState:     miningState,
					SubmissionState: submissionState,
				}
				shards = append(shards, &s)
			}
			state.Shards = shards

			data, err := json.Marshal(state)
			if err != nil {
				log.Info("Fail to Marshal node state", "error", err.Error())
				continue
			}
			_, err = sendMessage(stateUrl, string(data))
			if err != nil {
				log.Info("Fail to upload node state", "error", err.Error())
			}
		case <-n.resourcesCtx.Done():
			return
		}
	}
}

func (n *EsNode) OnNewL1Head(ctx context.Context, sig eth.L1BlockRef) {
	log.Debug("OnNewL1Head", "blockNumber", sig.Number)
	if n.downloader != nil {
		n.downloader.OnNewL1Head(sig)
	}
}

func (n *EsNode) OnNewRandaoSourceHead(ctx context.Context, sig eth.L1BlockRef) {
	log.Debug("OnNewRandaoSourceHead", "blockNumber", sig.Number)
	if n.miner != nil {
		select {
		case n.miner.ChainHeadCh <- sig:
		default:
			// Channel is full, skipping
		}
	}
}

func (n *EsNode) OnNewL1Safe(ctx context.Context, sig eth.L1BlockRef) {
	log.Debug("OnNewL1Safe", "blockNumber", sig.Number)
}

func (n *EsNode) OnNewL1Finalized(ctx context.Context, sig eth.L1BlockRef) {
	log.Debug("OnNewL1Finalized", "blockNumber", sig.Number)
	if n.downloader != nil {
		n.downloader.OnL1Finalized(sig.Number)
	}
}

func (n *EsNode) RequestL2Range(ctx context.Context, start, end uint64) (uint64, error) {
	if n.p2pNode != nil {
		return n.p2pNode.RequestL2Range(ctx, start, end)
	}
	n.log.Debug("Ignoring request to sync L2 range, no sync method available", "start", start, "end", end)
	return 0, nil
}

func (n *EsNode) Close() error {
	var result *multierror.Error

	if n.server != nil {
		n.server.Stop()
	}
	if n.p2pNode != nil {
		if err := n.p2pNode.Close(); err != nil {
			result = multierror.Append(result, fmt.Errorf("failed to close p2p node: %w", err))
		}
	}

	if n.downloader != nil {
		if err := n.downloader.Close(); err != nil {
			result = multierror.Append(result, fmt.Errorf("failed to close downloader: %w", err))
		}
	}
	// if n.p2pSigner != nil {
	// 	if err := n.p2pSigner.Close(); err != nil {
	// 		result = multierror.Append(result, fmt.Errorf("failed to close p2p signer: %w", err))
	// 	}
	// }

	if n.resourcesClose != nil {
		n.resourcesClose()
	}

	// stop L1 heads feed
	if n.l1HeadsSub != nil {
		n.l1HeadsSub.Unsubscribe()
	}
	if n.randaoHeadsSub != nil {
		n.randaoHeadsSub.Unsubscribe()
	}
	if n.miner != nil {
		n.miner.Close()
	}

	if n.archiverAPI != nil {
		n.archiverAPI.Stop(context.Background())
	}
	// close L2 driver
	// if n.l2Driver != nil {
	// 	if err := n.l2Driver.Close(); err != nil {
	// 		result = multierror.Append(result, fmt.Errorf("failed to close L2 engine driver cleanly: %w", err))
	// 	}

	// 	// If the L2 sync client is present & running, close it.
	// 	if n.rpcSync != nil {
	// 		if err := n.rpcSync.Close(); err != nil {
	// 			result = multierror.Append(result, fmt.Errorf("failed to close L2 engine backup sync client cleanly: %w", err))
	// 		}
	// 	}
	// }

	// // close L2 engine RPC client
	// if n.l2Source != nil {
	// 	n.l2Source.Close()
	// }

	// close L1 data source
	if n.l1Source != nil {
		n.l1Source.Close()
	}
	if n.randaoSource != nil {
		n.randaoSource.Close()
	}
	if n.storageManager != nil {
		n.storageManager.Close()
	}
	return result.ErrorOrNil()
}

func (n *EsNode) initDatabase(cfg *Config) error {
	var db ethdb.Database
	var err error
	if cfg.DataDir == "" {
		db = rawdb.NewMemoryDatabase()
	} else {
		db, err = rawdb.Open(rawdb.OpenOptions{
			Type:              "leveldb",
			Directory:         cfg.ResolvePath(cfg.DBConfig.Name),
			AncientsDirectory: cfg.ResolveAncient(cfg.DBConfig.Name, cfg.DBConfig.DatabaseFreezer),
			Namespace:         cfg.DBConfig.NameSpace,
			Cache:             cfg.DBConfig.DatabaseCache,
			Handles:           cfg.DBConfig.DatabaseHandles,
			ReadOnly:          false,
		})
	}
	if err == nil {
		n.db = db
	}
	return err
}

func sendMessage(url string, data string) (string, error) {
	contentType := "application/json"
	resp, err := http.Post(url, contentType, strings.NewReader(data))
	if err != nil {
		return "", err
	}
	defer resp.Body.Close()
	b, err := io.ReadAll(resp.Body)
	if err != nil {
		return "", err
	}
	return string(b), nil
}<|MERGE_RESOLUTION|>--- conflicted
+++ resolved
@@ -293,11 +293,7 @@
 		// not enabled
 		return nil
 	}
-<<<<<<< HEAD
-	l1api := miner.NewL1MiningAPI(n.l1Source, cfg.L1.L1NodeAddr, n.log)
-=======
-	l1api := miner.NewL1MiningAPI(n.l1Source, n.randaoSource, n.log)
->>>>>>> 049859d1
+	l1api := miner.NewL1MiningAPI(n.l1Source, n.randaoSource, cfg.L1.L1NodeAddr, n.log)
 	pvr := prover.NewKZGPoseidonProver(
 		cfg.Mining.ZKWorkingDir,
 		cfg.Mining.ZKeyFileName,
