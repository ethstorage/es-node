--- conflicted
+++ resolved
@@ -91,21 +91,12 @@
 	// if err := cfg.Rollup.Check(); err != nil {
 	// 	return fmt.Errorf("rollup config error: %w", err)
 	// }
-<<<<<<< HEAD
 	if err := cfg.Metrics.Check(); err != nil {
 		return fmt.Errorf("metrics config error: %w", err)
 	}
-	// if err := cfg.Pprof.Check(); err != nil {
-	// 	return fmt.Errorf("pprof config error: %w", err)
-	// }
-=======
-	// if err := cfg.Metrics.Check(); err != nil {
-	// 	return fmt.Errorf("metrics config error: %w", err)
-	// }
 	if err := cfg.Pprof.Check(); err != nil {
 		return fmt.Errorf("pprof config error: %w", err)
 	}
->>>>>>> fa57a911
 	if cfg.P2P != nil {
 		if err := cfg.P2P.Check(); err != nil {
 			return fmt.Errorf("p2p config error: %w", err)
