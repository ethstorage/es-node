--- conflicted
+++ resolved
@@ -122,14 +122,14 @@
 
 ### Running a Proxy of L1 Beacon to Mock Short Retention Period of Blobs
 
-The following commands start a proxy to Beacon API with a shorter blobs retension period:
+The following commands start a proxy to Beacon API with a shorter blob retention period:
 ```bash
 git clone https://github.com/ethstorage/beacon-api-wrapper.git
 cd beacon-api-wrapper
 go run cmd/main.go -b http://localhost:5052 -p 3602 -r 3
 ```
 If a blob request is within the latest 3 epochs or 96 slots, the proxy will retrieve blobs from the Beacon URL (`http://localhost:5052`). For requests older than that, it will return an empty list.
-This setup allows you to test archive service effectively. 
+This setup allows you to test the archive service effectively. 
 
 ## EthStorage Setup
 
@@ -160,81 +160,8 @@
 ```
 Now, navigate to the parent directory in preparation for the next steps.
 
-<<<<<<< HEAD
 
 ### Building EthStorage Node
-=======
-### Deploy BatchInbox
-
-Clone and build the BatchInbox contract:
-```bash
-git clone https://github.com/ethstorage/es-op-batchinbox.git
-cd es-op-batchinbox
-```
-
-Deploy the BatchInbox contract:
-```bash
-forge create src/BatchInbox.sol:BatchInbox  \
---broadcast \
---private-key $PRIVATE_KEY \
---rpc-url http://localhost:8545 \
---constructor-args $ES_CONTRACT
-```
-
-It should output like 
-```bash
-Deployer: 0xDe3829A23DF1479438622a08a116E8Eb3f620BB5
-Deployed to: 0xb860F42DAeD06Cf3dC9C3b4B8A287523BbdB2B1e
-Transaction hash: 0x99f6788e90004a68e67fa2848e47f7592ffb38aaff31b1738bcc163d806a00a5
-```
-
-Make sure to save the deployed contract address for future use. For example:
-
-```hash
-export BATCH_INBOX=0xb860F42DAeD06Cf3dC9C3b4B8A287523BbdB2B1e  # replace with the actual address
-```
-
-Do not forget to fund the batcher in the BatchInbox account, where `0x3C44CdDdB6a900fa2b585dd299e03d12FA4293BC` is the batcher address used in the devnet:
-```bash
-cast send $BATCH_INBOX "deposit(address)" 0x3C44CdDdB6a900fa2b585dd299e03d12FA4293BC --value 100ether --private-key $PRIVATE_KEY
-```
-
-Finally, navigate to the Optimism monorepo and locate `batchInboxAddress` in the file `packages/contracts-bedrock/deploy-config/devnetL1.json`:
-
-```json
-  "batchInboxAddress": "0xff00000000000000000000000000000000000901",
-```
-Update the value of `batchInboxAddress` with the address of the contract you just deployed. 
-
-Now, navigate to the parent directory in preparation for the next steps.
-
-### Running a Proxy of L1 Beacon
-
-For the convenience of testing, you will start a proxy for the Beacon API with a shorter blob retention period.
-
-First, retrieve the beacon genesis time for later use:
-```bash
-curl -s http://localhost:5052/eth/v1/beacon/genesis | jq -r '.data.genesis_time'
-
-1732529739
-
-export GENESIS_TIME=1732529739 # replace with the actual timestamp
-```
-
-The following commands start a proxy to Beacon API with a shorter blobs retention period:
-```bash
-git clone https://github.com/ethstorage/beacon-api-wrapper.git
-cd beacon-api-wrapper
-go run cmd/main.go -b http://localhost:5052 -p 3602 -g $GENESIS_TIME -r 1200
-```
-This setup allows you to test the archive service effectively. 
-For blob requests, if the request is within the latest 1200 seconds or 100 slots, the proxy will retrieve blobs from `http://localhost:5052`. For requests older than that, it will return an empty list.
-
-## Running EthStorage Node
-
-
-### Installation
->>>>>>> 42f754a7
 
 To set up the es-node, first, clone the repository and build it:
 ```bash
@@ -261,8 +188,9 @@
 
 1732529739
 
-export GENESIS_TIME=1732529739 // replace with the actual timestamp
-```
+export GENESIS_TIME=1732529739 # replace with the actual timestamp
+```
+
 Note: Before proceeding to the next step of launching the es-node, ensure that at least 2 epochs (approximately 13 minutes) have passed since the EthStorage contracts were deployed in [this step](#deploying-ethstorage-contracts), as the es-node needs to read the finalized states of the contract.
 
 Finally, run the es-node:
@@ -299,10 +227,14 @@
 Deploy the BatchInbox contract:
 ```bash
 forge create src/BatchInbox.sol:BatchInbox  \
---constructor-args $ES_CONTRACT \
+--broadcast \
 --private-key $PRIVATE_KEY \
---rpc-url http://localhost:8545
-
+--rpc-url http://localhost:8545 \
+--constructor-args $ES_CONTRACT
+```
+
+It should output like 
+```bash
 Deployer: 0xDe3829A23DF1479438622a08a116E8Eb3f620BB5
 Deployed to: 0xb860F42DAeD06Cf3dC9C3b4B8A287523BbdB2B1e
 Transaction hash: 0x99f6788e90004a68e67fa2848e47f7592ffb38aaff31b1738bcc163d806a00a5
@@ -310,7 +242,7 @@
 
 Make sure to save the deployed contract address for future use. For example:
 
-```hash
+```bash
 export BATCH_INBOX=0xb860F42DAeD06Cf3dC9C3b4B8A287523BbdB2B1e  # replace with the actual address
 ```
 
@@ -445,7 +377,7 @@
 Additionally, you can verify the correctness of the expired blob data by ensuring that the synced L2 blocks are identical across both nodes.
 
 For example:
-```
+```bash
 # query block from the sequencer
 cast block 3000 -f hash -r http://127.0.0.1:9545
 
