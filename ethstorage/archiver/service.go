--- conflicted
+++ resolved
@@ -44,11 +44,8 @@
 		a.lg.Info("Blob archiver API request handled", "took(s)", dur.Seconds())
 	}(start)
 
-<<<<<<< HEAD
-	a.lg.Info("Blob archiver API request", "url", r.RequestURI)
-=======
-	a.logger.Info("Blob archiver API request", "ip", readUserIP(r), "url", r.RequestURI)
->>>>>>> c8cdcab0
+	a.lg.Info("Blob archiver API request", "from", readUserIP(r), "url", r.RequestURI)
+
 	id := mux.Vars(r)["id"]
 	if hErr := validateBlockID(id); hErr != nil {
 		hErr.write(w)
