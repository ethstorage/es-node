// Copyright 2022-2023, EthStorage.
// For license information, see https://github.com/ethstorage/es-node/blob/main/LICENSE

package prover

import (
	"encoding/json"
	"fmt"
	"math/big"
	"os"
	"path/filepath"
	"time"

	"github.com/consensys/gnark-crypto/ecc/bn254/fr"
	"github.com/crate-crypto/go-proto-danksharding-crypto/eth"
	"github.com/ethereum/go-ethereum/common"
	"github.com/ethereum/go-ethereum/common/hexutil"
	"github.com/ethereum/go-ethereum/log"
<<<<<<< HEAD
	"github.com/iden3/go-rapidsnark/prover"
	"github.com/iden3/go-rapidsnark/types"
	"github.com/iden3/go-rapidsnark/witness/v2"
	"github.com/iden3/go-rapidsnark/witness/wazero"
)

type ZKProver struct {
	calc witness.Calculator
	zkey []byte
	lg   log.Logger
}

func NewZKProver(libDir, zkeyName, wasmName string, lg log.Logger) (*ZKProver, error) {
	wasmBytes, err := os.ReadFile(filepath.Join(libDir, wasmName))
	if err != nil {
		lg.Error("Read wasm file failed", "error", err)
		return nil, err
	}
	calc, err := witness.NewCalculator(wasmBytes, witness.WithWasmEngine(wazero.NewCircom2WZWitnessCalculator))
	if err != nil {
		lg.Error("Create witness calculator failed", "error", err)
		return nil, err
	}
	zkey, err := os.ReadFile(filepath.Join(libDir, zkeyName))
	if err != nil {
		lg.Error("Read zkey file failed", "error", err)
		return nil, err
	}
	return &ZKProver{
		zkey: zkey,
		calc: calc,
		lg:   lg,
	}, nil
}

// Generate ZK Proof for the given encoding key and sample index
=======
)

const (
	snarkBuildDir    = "snarkbuild"
	witnessGenerator = "generate_witness.js"
	witnessName      = "witness_blob_poseidon.wtns"
	inputName        = "input_blob_poseidon.json"
	proofName        = "proof_blob_poseidon.json"
	publicName       = "public_blob_poseidon.json"
)

type ZKProver struct {
	dir, zkeyName, wasmName string
	lg                      log.Logger
}

func NewZKProver(workingDir, zkeyFile, wasmName string, lg log.Logger) *ZKProver {
	return newZKProver(workingDir, zkeyFile, wasmName, lg)
}

func newZKProver(workingDir, zkeyFile, wasmName string, lg log.Logger) *ZKProver {
	return &ZKProver{
		dir:      workingDir,
		zkeyName: zkeyFile,
		wasmName: wasmName,
		lg:       lg,
	}
}

func (p *ZKProver) GenerateZKProof(encodingKeys []common.Hash, sampleIdxs []uint64) ([]byte, []*big.Int, error) {
	proof, publics, err := p.GenerateZKProofRaw(encodingKeys, sampleIdxs)
	if err != nil {
		return nil, nil, err
	}
	if len(publics) != 6 {
		return nil, nil, fmt.Errorf("publics length is %d", len(publics))
	}
	return proof, publics[4:], nil
}

func (p *ZKProver) GenerateZKProofRaw(encodingKeys []common.Hash, sampleIdxs []uint64) ([]byte, []*big.Int, error) {
	for i, idx := range sampleIdxs {
		p.lg.Debug("Generate zk proof", "encodingKey", encodingKeys[i], "sampleIdx", sampleIdxs[i])
		if int(idx) >= eth.FieldElementsPerBlob {
			return nil, nil, fmt.Errorf("chunk index out of scope: %d", idx)
		}
	}
	start := time.Now()
	defer func(start time.Time) {
		dur := time.Since(start)
		p.lg.Info("Generate zk proof done", "sampleIdx", sampleIdxs, "took(sec)", dur.Seconds())
	}(start)

	pubInputs, err := p.GenerateInputs(encodingKeys, sampleIdxs)
	if err != nil {
		p.lg.Error("Generate inputs failed", "error", err)
		return nil, nil, err
	}
	proof, publicFile, err := p.prove(fmt.Sprint(encodingKeys, sampleIdxs), pubInputs)
	if err != nil {
		p.lg.Error("Generate proof failed", "error", err)
		return nil, nil, err
	}
	publics, err := readPublicsFrom(publicFile)
	if err != nil {
		p.lg.Error("Read publics failed", "error", err)
		return nil, nil, err
	}
	os.RemoveAll(filepath.Dir(publicFile))
	return proof, publics, nil
}

func (p *ZKProver) GenerateInputs(encodingKeys []common.Hash, sampleIdxs []uint64) ([]byte, error) {
	var encodingKeyModStr, xInStr []string
	for i, sampleIdx := range sampleIdxs {
		var b fr.Element
		var exp big.Int
		exp.Div(exp.Sub(fr.Modulus(), common.Big1), big.NewInt(int64(eth.FieldElementsPerBlob)))
		ru := b.Exp(*b.SetInt64(5), &exp)
		xIn := ru.Exp(*ru, new(big.Int).SetUint64(sampleIdx))
		xInStr = append(xInStr, xIn.String())
		encodingKeyMod := fr.Modulus().Mod(encodingKeys[i].Big(), fr.Modulus())
		encodingKeyModStr = append(encodingKeyModStr, hexutil.Encode(encodingKeyMod.Bytes()))
	}
	inputObj := InputPairV2{
		EncodingKeyIn: encodingKeyModStr,
		XIn:           xInStr,
	}
	inputs, err := json.Marshal(inputObj)
	if err != nil {
		p.lg.Error("Encode input failed", "error", err)
		return nil, err
	}
	p.lg.Debug("Generate zk proof", "input", inputObj)
	return inputs, nil
}

>>>>>>> 7dc1563b
func (p *ZKProver) GenerateZKProofPerSample(encodingKey common.Hash, sampleIdx uint64) ([]byte, *big.Int, error) {
	p.lg.Debug("Generate zk proof", "encodingKey", encodingKey.Hex(), "sampleIdx", sampleIdx)
	if int(sampleIdx) >= eth.FieldElementsPerBlob {
		return nil, nil, fmt.Errorf("sample index out of scope: %d", sampleIdx)
	}
	start := time.Now()
	defer func(start time.Time) {
		dur := time.Since(start)
<<<<<<< HEAD
		p.lg.Info("Generate zk proof", "sampleIdx", sampleIdx, "timeUsed(s)", dur.Seconds())
	}(start)

	inputBytes, err := p.GenerateInput(encodingKey, sampleIdx)
	if err != nil {
		p.lg.Error("Generate inputs failed", "error", err)
		return nil, nil, err
	}
	proof, publicInputs, err := p.prove(inputBytes)
	if err != nil {
		p.lg.Error("Prove failed", "error", err)
		return nil, nil, err
	}
	mask, err := readMask(publicInputs)
	if err != nil {
		return nil, nil, err
	}
	p.lg.Debug("Generate zk proof", "mask", mask)
=======
		p.lg.Info("Generate zk proof done", "sampleIdx", sampleIdx, "took(sec)", dur.Seconds())
	}(start)

	pubInput, err := p.GenerateInput(encodingKey, sampleIdx)
	if err != nil {
		p.lg.Error("Generate input failed", "error", err)
		return nil, nil, err
	}

	proof, publicFile, err := p.prove(fmt.Sprint(encodingKey, sampleIdx), pubInput)
	if err != nil {
		p.lg.Error("Generate proof failed", "error", err)
		return nil, nil, err
	}
	mask, err := readMaskFrom(publicFile)
	if err != nil {
		p.lg.Error("Read mask failed", "error", err)
		return nil, nil, err
	}
	os.RemoveAll(filepath.Dir(publicFile))
>>>>>>> 7dc1563b
	return proof, mask, nil
}

func (p *ZKProver) GenerateInput(encodingKey common.Hash, sampleIdx uint64) ([]byte, error) {
	var b fr.Element
	var exp big.Int
	exp.Div(exp.Sub(fr.Modulus(), common.Big1), big.NewInt(int64(eth.FieldElementsPerBlob)))
	ru := b.Exp(*b.SetInt64(5), &exp)
	xIn := ru.Exp(*ru, big.NewInt(int64(sampleIdx)))
	encodingKeyMod := fr.Modulus().Mod(encodingKey.Big(), fr.Modulus())
	inputObj := InputPair{
		EncodingKeyIn: hexutil.Encode(encodingKeyMod.Bytes()),
		XIn:           xIn.String(),
	}
<<<<<<< HEAD
	p.lg.Debug("Generate zk proof", "input", inputObj)
	return json.Marshal(inputObj)
}

func (p *ZKProver) prove(inputBytes []byte) ([]byte, string, error) {
	parsedInputs, err := witness.ParseInputs(inputBytes)
	if err != nil {
		p.lg.Error("Parse input failed", "error", err)
		return nil, "", err
	}
	wtnsBytes, err := p.calc.CalculateWTNSBin(parsedInputs, true)
	if err != nil {
		p.lg.Error("Calculate witness failed", "error", err)
		return nil, "", err
	}
	proofRaw, publicInputs, err := prover.Groth16ProverRaw(p.zkey, wtnsBytes)
	if err != nil {
		p.lg.Error("Prove failed", "error", err)
		return nil, "", err
	}
	p.lg.Debug("Generate zk proof", "publicInputs", publicInputs)
	proof, err := readProof(proofRaw)
	if err != nil {
		p.lg.Error("Read proof failed", "error", err)
		return nil, "", err
	}
	return proof, publicInputs, nil
}

func readProof(proofRaw string) ([]byte, error) {
	var piOut = types.ProofData{}
	if err := json.Unmarshal([]byte(proofRaw), &piOut); err != nil {
		return nil, err
	}
	u2, _ := abi.NewType("uint256[2]", "", nil)
	u22, _ := abi.NewType("uint256[2][2]", "", nil)
	args := abi.Arguments{
		{Type: u2},
		{Type: u22},
		{Type: u2},
	}
	a, err := toG1Point(piOut.A[:2])
	if err != nil {
		return nil, err
	}
	b, err := toG2Point(piOut.B[0:2])
	if err != nil {
		return nil, err
	}
	c, err := toG1Point(piOut.C[0:2])
	if err != nil {
		return nil, err
	}
	values := []interface{}{[]*big.Int{a.X, a.Y}, [][]*big.Int{b.X[:], b.Y[:]}, []*big.Int{c.X, c.Y}}
	packed, err := args.Pack(values...)
	if err != nil {
		return nil, fmt.Errorf("%v, values: %v", err, values)
	}
	return packed, nil
}

func readMask(publicInputs string) (*big.Int, error) {
	var output []string
	if err := json.Unmarshal([]byte(publicInputs), &output); err != nil {
		return nil, err
	}
	if len(output) != 3 {
		return nil, fmt.Errorf("invalid public output")
	}
	mask, ok := new(big.Int).SetString(output[2], 0)
	if !ok {
		return nil, fmt.Errorf("invalid mask")
	}
	return mask, nil
}

type InputPair struct {
	EncodingKeyIn string `json:"encodingKeyIn"`
	XIn           string `json:"xIn"`
}

func toG1Point(s []string) (G1Point, error) {
	var x, y big.Int
	_, ok := x.SetString(s[0], 10)
	if !ok {
		return G1Point{}, fmt.Errorf("invalid number %s", s[0])
	}
	_, ok = y.SetString(s[1], 10)
	if !ok {
		return G1Point{}, fmt.Errorf("invalid number %s", s[1])
	}
	return G1Point{&x, &y}, nil
}

func toG2Point(s [][]string) (G2Point, error) {
	var x, y [2]*big.Int
	for i, vi := range s {
		for j, vj := range vi {
			z := new(big.Int)
			_, ok := z.SetString(vj, 10)
			if !ok {
				return G2Point{}, fmt.Errorf("invalid number %s", vj)
			}
			// swap so that it can be accepted by the verifier contract
			if i == 0 {
				x[1-j] = z
			} else {
				y[1-j] = z
			}
		}
	}
	return G2Point{x, y}, nil
}

type G1Point struct {
	X *big.Int
	Y *big.Int
}

func (p G1Point) MarshalJSON() ([]byte, error) {
	return json.Marshal(&struct {
		X string `json:"X"`
		Y string `json:"Y"`
	}{
		X: p.X.String(),
		Y: p.Y.String(),
	})
}

func (p *G1Point) UnmarshalJSON(b []byte) error {
	var values struct {
		X string `json:"X"`
		Y string `json:"Y"`
	}
	err := json.Unmarshal(b, &values)
	if err != nil {
		fmt.Printf("Unmarshal %v\n", err)
		return err
	}
	p.X = new(big.Int)
	_, ok := p.X.SetString(values.X, 10)
	if !ok {
		return err
	}
	p.Y = new(big.Int)
	_, ok = p.Y.SetString(values.Y, 10)
	if !ok {
		return err
	}
	return nil
}

type G2Point struct {
	X [2]*big.Int `json:"X"`
	Y [2]*big.Int `json:"Y"`
}

func (p *G2Point) UnmarshalJSON(b []byte) error {
	var values struct {
		X [2]string `json:"X"`
		Y [2]string `json:"Y"`
	}
	err := json.Unmarshal(b, &values)
	if err != nil {
		fmt.Printf("Unmarshal %v\n", err)
		return err
	}
	for j, vj := range values.X {
		z := new(big.Int)
		_, ok := z.SetString(vj, 10)
		if !ok {
			return err
		}
		// swap so that it can be accepted by the verifier contract
		p.X[1-j] = z
	}
	for j, vj := range values.Y {
		z := new(big.Int)
		_, ok := z.SetString(vj, 10)
		if !ok {
			return err
		}
		// swap so that it can be accepted by the verifier contract
		p.Y[1-j] = z
	}
	return nil
}

func (p G2Point) MarshalJSON() ([]byte, error) {
	return json.Marshal(&struct {
		X [2]string `json:"X"`
		Y [2]string `json:"Y"`
	}{
		X: [2]string{p.X[0].String(), p.X[1].String()},
		Y: [2]string{p.Y[0].String(), p.Y[1].String()},
	})
=======
	input, err := json.Marshal(inputObj)
	if err != nil {
		p.lg.Error("Encode input failed", "error", err)
		return nil, err
	}
	p.lg.Debug("Generate zk proof", "input", inputObj)
	return input, nil
}

func (p *ZKProver) prove(dir string, pubInputs []byte) ([]byte, string, error) {
	temp := crypto.Keccak256Hash([]byte(dir))
	buildDir := filepath.Join(p.dir, snarkBuildDir, common.Bytes2Hex(temp[:]))
	p.lg.Debug("Generate zk proof", "path", buildDir)
	if _, err := os.Stat(buildDir); err == nil {
		os.RemoveAll(buildDir)
	}
	err := os.Mkdir(buildDir, os.ModePerm)
	if err != nil {
		p.lg.Error("Generate zk proof failed", "mkdir", buildDir, "error", err)
		return nil, "", err
	}

	inputFile := filepath.Join(buildDir, inputName)
	err = os.WriteFile(inputFile, pubInputs, 0644)
	if err != nil {
		fmt.Println("Unable to write file:", err)
		return nil, "", err
	}
	libDir := filepath.Join(p.dir, SnarkLib)
	wtnsFile := filepath.Join(buildDir, witnessName)
	cmd := exec.Command("node",
		filepath.Join(libDir, witnessGenerator),
		filepath.Join(libDir, p.wasmName),
		inputFile,
		wtnsFile,
	)
	cmd.Dir = libDir
	out, err := cmd.Output()
	if err != nil {
		p.lg.Error("Generate witness failed", "error", err, "cmd", cmd.String(), "output", string(out))
		return nil, "", err
	}
	p.lg.Debug("Generate witness done")
	proofFile := filepath.Join(buildDir, proofName)
	publicFile := filepath.Join(buildDir, publicName)
	cmd = exec.Command("snarkjs", "groth16", "prove",
		filepath.Join(libDir, p.zkeyName),
		wtnsFile,
		proofFile,
		publicFile,
	)
	cmd.Dir = libDir
	out, err = cmd.Output()
	if err != nil {
		p.lg.Error("Generate proof failed", "error", err, "cmd", cmd.String(), "output", string(out))
		return nil, "", err
	}
	p.lg.Debug("Generate proof done")
	proof, err := readProofFrom(proofFile)
	if err != nil {
		p.lg.Error("Parse proof failed", "error", err)
		return nil, "", err
	}
	return proof, publicFile, err
>>>>>>> 7dc1563b
}<|MERGE_RESOLUTION|>--- conflicted
+++ resolved
@@ -8,6 +8,7 @@
 	"fmt"
 	"math/big"
 	"os"
+	"os/exec"
 	"path/filepath"
 	"time"
 
@@ -15,45 +16,8 @@
 	"github.com/crate-crypto/go-proto-danksharding-crypto/eth"
 	"github.com/ethereum/go-ethereum/common"
 	"github.com/ethereum/go-ethereum/common/hexutil"
+	"github.com/ethereum/go-ethereum/crypto"
 	"github.com/ethereum/go-ethereum/log"
-<<<<<<< HEAD
-	"github.com/iden3/go-rapidsnark/prover"
-	"github.com/iden3/go-rapidsnark/types"
-	"github.com/iden3/go-rapidsnark/witness/v2"
-	"github.com/iden3/go-rapidsnark/witness/wazero"
-)
-
-type ZKProver struct {
-	calc witness.Calculator
-	zkey []byte
-	lg   log.Logger
-}
-
-func NewZKProver(libDir, zkeyName, wasmName string, lg log.Logger) (*ZKProver, error) {
-	wasmBytes, err := os.ReadFile(filepath.Join(libDir, wasmName))
-	if err != nil {
-		lg.Error("Read wasm file failed", "error", err)
-		return nil, err
-	}
-	calc, err := witness.NewCalculator(wasmBytes, witness.WithWasmEngine(wazero.NewCircom2WZWitnessCalculator))
-	if err != nil {
-		lg.Error("Create witness calculator failed", "error", err)
-		return nil, err
-	}
-	zkey, err := os.ReadFile(filepath.Join(libDir, zkeyName))
-	if err != nil {
-		lg.Error("Read zkey file failed", "error", err)
-		return nil, err
-	}
-	return &ZKProver{
-		zkey: zkey,
-		calc: calc,
-		lg:   lg,
-	}, nil
-}
-
-// Generate ZK Proof for the given encoding key and sample index
-=======
 )
 
 const (
@@ -151,35 +115,14 @@
 	return inputs, nil
 }
 
->>>>>>> 7dc1563b
 func (p *ZKProver) GenerateZKProofPerSample(encodingKey common.Hash, sampleIdx uint64) ([]byte, *big.Int, error) {
 	p.lg.Debug("Generate zk proof", "encodingKey", encodingKey.Hex(), "sampleIdx", sampleIdx)
 	if int(sampleIdx) >= eth.FieldElementsPerBlob {
-		return nil, nil, fmt.Errorf("sample index out of scope: %d", sampleIdx)
+		return nil, nil, fmt.Errorf("chunk index out of scope: %d", sampleIdx)
 	}
 	start := time.Now()
 	defer func(start time.Time) {
 		dur := time.Since(start)
-<<<<<<< HEAD
-		p.lg.Info("Generate zk proof", "sampleIdx", sampleIdx, "timeUsed(s)", dur.Seconds())
-	}(start)
-
-	inputBytes, err := p.GenerateInput(encodingKey, sampleIdx)
-	if err != nil {
-		p.lg.Error("Generate inputs failed", "error", err)
-		return nil, nil, err
-	}
-	proof, publicInputs, err := p.prove(inputBytes)
-	if err != nil {
-		p.lg.Error("Prove failed", "error", err)
-		return nil, nil, err
-	}
-	mask, err := readMask(publicInputs)
-	if err != nil {
-		return nil, nil, err
-	}
-	p.lg.Debug("Generate zk proof", "mask", mask)
-=======
 		p.lg.Info("Generate zk proof done", "sampleIdx", sampleIdx, "took(sec)", dur.Seconds())
 	}(start)
 
@@ -200,7 +143,6 @@
 		return nil, nil, err
 	}
 	os.RemoveAll(filepath.Dir(publicFile))
->>>>>>> 7dc1563b
 	return proof, mask, nil
 }
 
@@ -215,204 +157,6 @@
 		EncodingKeyIn: hexutil.Encode(encodingKeyMod.Bytes()),
 		XIn:           xIn.String(),
 	}
-<<<<<<< HEAD
-	p.lg.Debug("Generate zk proof", "input", inputObj)
-	return json.Marshal(inputObj)
-}
-
-func (p *ZKProver) prove(inputBytes []byte) ([]byte, string, error) {
-	parsedInputs, err := witness.ParseInputs(inputBytes)
-	if err != nil {
-		p.lg.Error("Parse input failed", "error", err)
-		return nil, "", err
-	}
-	wtnsBytes, err := p.calc.CalculateWTNSBin(parsedInputs, true)
-	if err != nil {
-		p.lg.Error("Calculate witness failed", "error", err)
-		return nil, "", err
-	}
-	proofRaw, publicInputs, err := prover.Groth16ProverRaw(p.zkey, wtnsBytes)
-	if err != nil {
-		p.lg.Error("Prove failed", "error", err)
-		return nil, "", err
-	}
-	p.lg.Debug("Generate zk proof", "publicInputs", publicInputs)
-	proof, err := readProof(proofRaw)
-	if err != nil {
-		p.lg.Error("Read proof failed", "error", err)
-		return nil, "", err
-	}
-	return proof, publicInputs, nil
-}
-
-func readProof(proofRaw string) ([]byte, error) {
-	var piOut = types.ProofData{}
-	if err := json.Unmarshal([]byte(proofRaw), &piOut); err != nil {
-		return nil, err
-	}
-	u2, _ := abi.NewType("uint256[2]", "", nil)
-	u22, _ := abi.NewType("uint256[2][2]", "", nil)
-	args := abi.Arguments{
-		{Type: u2},
-		{Type: u22},
-		{Type: u2},
-	}
-	a, err := toG1Point(piOut.A[:2])
-	if err != nil {
-		return nil, err
-	}
-	b, err := toG2Point(piOut.B[0:2])
-	if err != nil {
-		return nil, err
-	}
-	c, err := toG1Point(piOut.C[0:2])
-	if err != nil {
-		return nil, err
-	}
-	values := []interface{}{[]*big.Int{a.X, a.Y}, [][]*big.Int{b.X[:], b.Y[:]}, []*big.Int{c.X, c.Y}}
-	packed, err := args.Pack(values...)
-	if err != nil {
-		return nil, fmt.Errorf("%v, values: %v", err, values)
-	}
-	return packed, nil
-}
-
-func readMask(publicInputs string) (*big.Int, error) {
-	var output []string
-	if err := json.Unmarshal([]byte(publicInputs), &output); err != nil {
-		return nil, err
-	}
-	if len(output) != 3 {
-		return nil, fmt.Errorf("invalid public output")
-	}
-	mask, ok := new(big.Int).SetString(output[2], 0)
-	if !ok {
-		return nil, fmt.Errorf("invalid mask")
-	}
-	return mask, nil
-}
-
-type InputPair struct {
-	EncodingKeyIn string `json:"encodingKeyIn"`
-	XIn           string `json:"xIn"`
-}
-
-func toG1Point(s []string) (G1Point, error) {
-	var x, y big.Int
-	_, ok := x.SetString(s[0], 10)
-	if !ok {
-		return G1Point{}, fmt.Errorf("invalid number %s", s[0])
-	}
-	_, ok = y.SetString(s[1], 10)
-	if !ok {
-		return G1Point{}, fmt.Errorf("invalid number %s", s[1])
-	}
-	return G1Point{&x, &y}, nil
-}
-
-func toG2Point(s [][]string) (G2Point, error) {
-	var x, y [2]*big.Int
-	for i, vi := range s {
-		for j, vj := range vi {
-			z := new(big.Int)
-			_, ok := z.SetString(vj, 10)
-			if !ok {
-				return G2Point{}, fmt.Errorf("invalid number %s", vj)
-			}
-			// swap so that it can be accepted by the verifier contract
-			if i == 0 {
-				x[1-j] = z
-			} else {
-				y[1-j] = z
-			}
-		}
-	}
-	return G2Point{x, y}, nil
-}
-
-type G1Point struct {
-	X *big.Int
-	Y *big.Int
-}
-
-func (p G1Point) MarshalJSON() ([]byte, error) {
-	return json.Marshal(&struct {
-		X string `json:"X"`
-		Y string `json:"Y"`
-	}{
-		X: p.X.String(),
-		Y: p.Y.String(),
-	})
-}
-
-func (p *G1Point) UnmarshalJSON(b []byte) error {
-	var values struct {
-		X string `json:"X"`
-		Y string `json:"Y"`
-	}
-	err := json.Unmarshal(b, &values)
-	if err != nil {
-		fmt.Printf("Unmarshal %v\n", err)
-		return err
-	}
-	p.X = new(big.Int)
-	_, ok := p.X.SetString(values.X, 10)
-	if !ok {
-		return err
-	}
-	p.Y = new(big.Int)
-	_, ok = p.Y.SetString(values.Y, 10)
-	if !ok {
-		return err
-	}
-	return nil
-}
-
-type G2Point struct {
-	X [2]*big.Int `json:"X"`
-	Y [2]*big.Int `json:"Y"`
-}
-
-func (p *G2Point) UnmarshalJSON(b []byte) error {
-	var values struct {
-		X [2]string `json:"X"`
-		Y [2]string `json:"Y"`
-	}
-	err := json.Unmarshal(b, &values)
-	if err != nil {
-		fmt.Printf("Unmarshal %v\n", err)
-		return err
-	}
-	for j, vj := range values.X {
-		z := new(big.Int)
-		_, ok := z.SetString(vj, 10)
-		if !ok {
-			return err
-		}
-		// swap so that it can be accepted by the verifier contract
-		p.X[1-j] = z
-	}
-	for j, vj := range values.Y {
-		z := new(big.Int)
-		_, ok := z.SetString(vj, 10)
-		if !ok {
-			return err
-		}
-		// swap so that it can be accepted by the verifier contract
-		p.Y[1-j] = z
-	}
-	return nil
-}
-
-func (p G2Point) MarshalJSON() ([]byte, error) {
-	return json.Marshal(&struct {
-		X [2]string `json:"X"`
-		Y [2]string `json:"Y"`
-	}{
-		X: [2]string{p.X[0].String(), p.X[1].String()},
-		Y: [2]string{p.Y[0].String(), p.Y[1].String()},
-	})
-=======
 	input, err := json.Marshal(inputObj)
 	if err != nil {
 		p.lg.Error("Encode input failed", "error", err)
@@ -477,5 +221,4 @@
 		return nil, "", err
 	}
 	return proof, publicFile, err
->>>>>>> 7dc1563b
 }