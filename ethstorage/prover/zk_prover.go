--- conflicted
+++ resolved
@@ -29,82 +29,8 @@
 	lg   log.Logger
 }
 
-<<<<<<< HEAD
 func NewZKProver(libDir, zkeyName, wasmName string, lg log.Logger) (*ZKProver, error) {
 	wasmBytes, err := os.ReadFile(filepath.Join(libDir, wasmName))
-=======
-func NewZKProverInternal(workingDir, zkeyFile string, lg log.Logger) *ZKProver {
-	return newZKProver(workingDir, zkeyFile, false, lg)
-}
-
-func newZKProver(workingDir, zkeyFile string, cleanup bool, lg log.Logger) *ZKProver {
-	path := workingDir
-	if path == "" {
-		path, _ = filepath.Abs("./")
-	}
-	libDir := filepath.Join(path, snarkLibDir)
-	if _, err := os.Stat(libDir); errors.Is(err, os.ErrNotExist) {
-		lg.Crit("Init ZK prover failed", "error", "snark lib does not exist", "dir", libDir)
-	}
-	return &ZKProver{
-		dir:      path,
-		zkeyFile: zkeyFile,
-		cleanup:  cleanup,
-		lg:       lg,
-	}
-}
-
-// Generate ZK Proof for the given encoding keys and chunck indexes using snarkjs
-func (p *ZKProver) GenerateZKProof(encodingKeys []common.Hash, sampleIdxs []uint64) ([]byte, []*big.Int, error) {
-	proof, publics, err := p.GenerateZKProofRaw(encodingKeys, sampleIdxs)
-	if err != nil {
-		return nil, nil, err
-	}
-	if len(publics) != 6 {
-		return nil, nil, fmt.Errorf("publics length is %d", len(publics))
-	}
-	return proof, publics[4:], nil
-}
-
-// Generate ZK Proof for the given encoding keys and chunck indexes using snarkjs
-func (p *ZKProver) GenerateZKProofRaw(encodingKeys []common.Hash, sampleIdxs []uint64) ([]byte, []*big.Int, error) {
-	for i, idx := range sampleIdxs {
-		p.lg.Debug("Generate zk proof", "encodingKey", encodingKeys[i], "sampleIdx", sampleIdxs[i])
-		if int(idx) >= eth.FieldElementsPerBlob {
-			return nil, nil, fmt.Errorf("chunk index out of scope: %d", idx)
-		}
-	}
-	start := time.Now()
-	defer func(start time.Time) {
-		dur := time.Since(start)
-		p.lg.Info("Generate zk proof done", "sampleIdx", sampleIdxs, "took(sec)", dur.Seconds())
-	}(start)
-
-	tempDir := crypto.Keccak256Hash([]byte(fmt.Sprint(encodingKeys, sampleIdxs)))
-	p.lg.Debug("Generate zk proof", "path", common.Bytes2Hex(tempDir[:]))
-	buildDir := filepath.Join(p.dir, snarkBuildDir, common.Bytes2Hex(tempDir[:]))
-	if _, err := os.Stat(buildDir); err == nil {
-		os.RemoveAll(buildDir)
-	}
-	err := os.Mkdir(buildDir, os.ModePerm)
-	if err != nil {
-		p.lg.Error("Generate zk proof failed", "mkdir", buildDir, "error", err)
-		return nil, nil, err
-	}
-	defer func() {
-		if p.cleanup {
-			e := os.RemoveAll(buildDir)
-			if e != nil {
-				p.lg.Warn("Remove folder error", "dir", buildDir, "error", e)
-			}
-		}
-	}()
-
-	libDir := filepath.Join(p.dir, snarkLibDir)
-	// 1. Generate input
-	inputFile := filepath.Join(buildDir, inputName)
-	file, err := os.OpenFile(inputFile, os.O_CREATE|os.O_WRONLY, os.ModePerm)
->>>>>>> 9138baf6
 	if err != nil {
 		lg.Error("Read wasm file failed", "error", err)
 		return nil, err
@@ -114,7 +40,6 @@
 		lg.Error("Create witness calculator failed", "error", err)
 		return nil, err
 	}
-<<<<<<< HEAD
 	zkey, err := os.ReadFile(filepath.Join(libDir, zkeyName))
 	if err != nil {
 		lg.Error("Read zkey file failed", "error", err)
@@ -125,17 +50,9 @@
 		calc: calc,
 		lg:   lg,
 	}, nil
-=======
-	publics, err := readPublics(publicFile)
-	if err != nil {
-		p.lg.Error("Read publics failed", "error", err)
-		return nil, nil, err
-	}
-	return proof, publics, nil
->>>>>>> 9138baf6
-}
-
-// Generate ZK Proof for the given encoding key and sample index
+}
+
+// Generate ZK Proof for the given encoding key and chunck index using snarkjs
 func (p *ZKProver) GenerateZKProofPerSample(encodingKey common.Hash, sampleIdx uint64) ([]byte, *big.Int, error) {
 	p.lg.Debug("Generate zk proof", "encodingKey", encodingKey.Hex(), "sampleIdx", sampleIdx)
 	if int(sampleIdx) >= eth.FieldElementsPerBlob {
@@ -234,34 +151,7 @@
 	if err != nil {
 		return nil, fmt.Errorf("%v, values: %v", err, values)
 	}
-<<<<<<< HEAD
 	return packed, nil
-=======
-	return encoded, nil
-}
-
-func readPublics(publicFile string) ([]*big.Int, error) {
-	var pubs []*big.Int
-	f, err := os.Open(publicFile)
-	if err != nil {
-		return pubs, err
-	}
-	defer f.Close()
-	var output []string
-	var decoder = json.NewDecoder(f)
-
-	if err = decoder.Decode(&output); err != nil {
-		return pubs, err
-	}
-	for _, v := range output {
-		pub, ok := new(big.Int).SetString(v, 0)
-		if !ok {
-			return pubs, fmt.Errorf("invalid public input %v", v)
-		}
-		pubs = append(pubs, pub)
-	}
-	return pubs, nil
->>>>>>> 9138baf6
 }
 
 func readMask(publicInputs string) (*big.Int, error) {
