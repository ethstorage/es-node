// Copyright 2022-2023, EthStorage.
// For license information, see https://github.com/ethstorage/es-node/blob/main/LICENSE

package prover

import (
	"fmt"
	"math/big"
	"os"
	"path/filepath"
	"time"

	"github.com/crate-crypto/go-proto-danksharding-crypto/eth"
	"github.com/ethereum/go-ethereum/common"
	"github.com/ethereum/go-ethereum/log"
	"github.com/iden3/go-rapidsnark/prover"
	"github.com/iden3/go-rapidsnark/witness/v2"
	"github.com/iden3/go-rapidsnark/witness/wazero"
)

type ZKProverGo struct {
	zkey []byte
	wasm []byte
	lg   log.Logger
}

<<<<<<< HEAD
func NewZKProverGo(libDir, zkeyName, wasmName string, lg log.Logger) (*ZKProverGo, error) {
	wasm, err := os.ReadFile(filepath.Join(libDir, wasmName))
=======
func NewZKProverGo(libDir, zkeyFile, wasmName string, lg log.Logger) (*ZKProverGo, error) {
	wasmBytes, err := os.ReadFile(filepath.Join(libDir, wasmName))
>>>>>>> 6d2b0e47
	if err != nil {
		lg.Error("Read wasm file failed", "error", err)
		return nil, err
	}
<<<<<<< HEAD
	zkey, err := os.ReadFile(filepath.Join(libDir, zkeyName))
=======
	calc, err := witness.NewCalculator(wasmBytes, witness.WithWasmEngine(wazero.NewCircom2WZWitnessCalculator))
	if err != nil {
		lg.Error("Create witness calculator failed", "error", err)
		return nil, err
	}
	zkey, err := os.ReadFile(zkeyFile)
>>>>>>> 6d2b0e47
	if err != nil {
		lg.Error("Read zkey file failed", "error", err)
		return nil, err
	}
	return &ZKProverGo{
		zkey: zkey,
		wasm: wasm,
		lg:   lg,
	}, nil
}

// Generate ZK Proof for the given encoding key and sample index
func (p *ZKProverGo) GenerateZKProof(encodingKeys []common.Hash, sampleIdxs []uint64) ([]byte, []*big.Int, error) {
	proof, publics, err := p.GenerateZKProofRaw(encodingKeys, sampleIdxs)
	if err != nil {
		return nil, nil, err
	}
	if len(publics) != 6 {
		return nil, nil, fmt.Errorf("publics length is %d", len(publics))
	}
	return proof, publics[4:], nil
}

func (p *ZKProverGo) GenerateZKProofRaw(encodingKeys []common.Hash, sampleIdxs []uint64) ([]byte, []*big.Int, error) {
	p.lg.Debug("Generate zk proof", "encodingKeys", encodingKeys, "sampleIndexes", sampleIdxs)
	start := time.Now()
	defer func(start time.Time) {
		dur := time.Since(start)
		p.lg.Info("Generate zk proof done", "sampleIdx", sampleIdxs, "timeUsed(s)", dur.Seconds())
	}(start)

	inputBytes, err := GenerateInputs(encodingKeys, sampleIdxs)
	if err != nil {
		p.lg.Error("Generate inputs failed", "error", err)
		return nil, nil, err
	}
	proof, publicInputs, err := p.prove(inputBytes)
	if err != nil {
		p.lg.Error("Prove failed", "error", err)
		return nil, nil, err
	}
	publics, err := readPublics([]byte(publicInputs))
	if err != nil {
		p.lg.Error("Read publics failed", "error", err)
		return nil, nil, err
	}
	return proof, publics, nil
}

func (p *ZKProverGo) GenerateZKProofPerSample(encodingKey common.Hash, sampleIdx uint64) ([]byte, *big.Int, error) {
	p.lg.Debug("Generate zk proof", "encodingKey", encodingKey.Hex(), "sampleIdx", sampleIdx)
	if int(sampleIdx) >= eth.FieldElementsPerBlob {
		return nil, nil, fmt.Errorf("sample index out of scope: %d", sampleIdx)
	}
	start := time.Now()
	defer func(start time.Time) {
		dur := time.Since(start)
		p.lg.Info("Generate zk proof", "sampleIdx", sampleIdx, "timeUsed(s)", dur.Seconds())
	}(start)

	inputBytes, err := GenerateInput(encodingKey, sampleIdx)
	if err != nil {
		p.lg.Error("Generate inputs failed", "error", err)
		return nil, nil, err
	}
	proof, publicInputs, err := p.prove(inputBytes)
	if err != nil {
		p.lg.Error("Prove failed", "error", err)
		return nil, nil, err
	}
	mask, err := readMask([]byte(publicInputs))
	if err != nil {
		return nil, nil, err
	}
	p.lg.Debug("Generate zk proof", "mask", mask)
	return proof, mask, nil
}

func (p *ZKProverGo) prove(inputBytes []byte) ([]byte, string, error) {
	parsedInputs, err := witness.ParseInputs(inputBytes)
	if err != nil {
		p.lg.Error("Parse input failed", "error", err)
		return nil, "", err
	}
	calc, err := witness.NewCalculator(p.wasm, witness.WithWasmEngine(wazero.NewCircom2WZWitnessCalculator))
	if err != nil {
		p.lg.Error("Create witness calculator failed", "error", err)
		return nil, "", err
	}
	wtnsBytes, err := calc.CalculateWTNSBin(parsedInputs, true)
	if err != nil {
		p.lg.Error("Calculate witness failed", "error", err)
		return nil, "", err
	}
	proofRaw, publicInputs, err := prover.Groth16ProverRaw(p.zkey, wtnsBytes)
	if err != nil {
		p.lg.Error("Prove failed", "error", err)
		return nil, "", err
	}
	p.lg.Debug("Generate zk proof", "publicInputs", publicInputs)
	proof, err := readProof([]byte(proofRaw))
	if err != nil {
		p.lg.Error("Read proof failed", "error", err)
		return nil, "", err
	}
	return proof, publicInputs, nil
}<|MERGE_RESOLUTION|>--- conflicted
+++ resolved
@@ -24,34 +24,20 @@
 	lg   log.Logger
 }
 
-<<<<<<< HEAD
-func NewZKProverGo(libDir, zkeyName, wasmName string, lg log.Logger) (*ZKProverGo, error) {
-	wasm, err := os.ReadFile(filepath.Join(libDir, wasmName))
-=======
 func NewZKProverGo(libDir, zkeyFile, wasmName string, lg log.Logger) (*ZKProverGo, error) {
 	wasmBytes, err := os.ReadFile(filepath.Join(libDir, wasmName))
->>>>>>> 6d2b0e47
 	if err != nil {
 		lg.Error("Read wasm file failed", "error", err)
 		return nil, err
 	}
-<<<<<<< HEAD
-	zkey, err := os.ReadFile(filepath.Join(libDir, zkeyName))
-=======
-	calc, err := witness.NewCalculator(wasmBytes, witness.WithWasmEngine(wazero.NewCircom2WZWitnessCalculator))
-	if err != nil {
-		lg.Error("Create witness calculator failed", "error", err)
-		return nil, err
-	}
 	zkey, err := os.ReadFile(zkeyFile)
->>>>>>> 6d2b0e47
 	if err != nil {
 		lg.Error("Read zkey file failed", "error", err)
 		return nil, err
 	}
 	return &ZKProverGo{
 		zkey: zkey,
-		wasm: wasm,
+		wasm: wasmBytes,
 		lg:   lg,
 	}, nil
 }
