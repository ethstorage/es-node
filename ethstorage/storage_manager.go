// Copyright 2022-2023, EthStorage.
// For license information, see https://github.com/ethstorage/es-node/blob/main/LICENSE

package ethstorage

import (
	"bytes"
	"errors"
	"fmt"
	"math/big"
	"os"
	"sync"

	"github.com/ethereum/go-ethereum/common"
	"github.com/ethereum/go-ethereum/log"
)

const (
	blobFillingMask    = byte(0b10000000)
	HashSizeInContract = 24
)

<<<<<<< HEAD
=======
var (
	errCommitMismatch = errors.New("commit from contract and input is not matched")
)

>>>>>>> 63671c47
type Il1Source interface {
	GetKvMetas(kvIndices []uint64, blockNumber int64) ([][32]byte, error)

	GetStorageLastBlobIdx(blockNumber int64) (uint64, error)
}

<<<<<<< HEAD
type mockL1Source struct {
	lastBlobIndex uint64
	metaFile      *os.File
}

func NewMockL1Source(shardManager *ShardManager, metafile string) Il1Source {
	if len(metafile) == 0 {
		panic("metafile param is needed when using mock l1")
	}
	maxId := uint64(0)
	for _, id := range shardManager.ShardIds() {
		if maxId < id {
			maxId = id
		}
	}
	lastBlobIndex := (maxId + 1) * shardManager.kvEntries
	file, err := os.OpenFile(metafile, os.O_RDONLY, 0600)
	if err != nil {
		panic(fmt.Sprintf("open metafile faiil with err %s", err.Error()))
	}
	return &mockL1Source{lastBlobIndex: lastBlobIndex, metaFile: file}
}

func (l1 *mockL1Source) getMetadata(idx uint64) ([32]byte, error) {
	bs := make([]byte, 32)
	l, err := l1.metaFile.ReadAt(bs, int64(idx*32))
	if err != nil {
		return common.Hash{}, fmt.Errorf("get metadata fail, err %s", err.Error())
	}
	if l != 32 {
		return common.Hash{}, errors.New("get metadata fail, err read less than 32 bytes")
	}
	return common.BytesToHash(bs), nil
}

func (l1 *mockL1Source) GetKvMetas(kvIndices []uint64, blockNumber int64) ([][32]byte, error) {
	metas := make([][32]byte, 0)
	for _, idx := range kvIndices {
		meta, err := l1.getMetadata(idx)
		if err != nil {
			log.Debug("read meta fail", "err", err.Error())
			continue
		}
		metas = append(metas, meta)
	}
	return metas, nil
}

func (l1 *mockL1Source) GetStorageLastBlobIdx(blockNumber int64) (uint64, error) {
	return l1.lastBlobIndex, nil
}

=======
>>>>>>> 63671c47
// StorageManager is a higher-level abstract of ShardManager which provides multi-thread safety to storage file read/write
// and a consistent view of most-recent-finalized L1 block.
type StorageManager struct {
	shardManager *ShardManager
	mu           sync.Mutex // protect localL1 and underlying blob read/write
	localL1      int64      // local view of most-recent-finalized L1 block
	l1Source     Il1Source
}

func NewStorageManager(sm *ShardManager, l1Source Il1Source) *StorageManager {
	return &StorageManager{
		shardManager: sm,
		l1Source:     l1Source,
	}
}

// DownloadFinished This function will be called when the node found new block are finalized, and it will update the
// local L1 view and commit new blobs into local storage file.
func (s *StorageManager) DownloadFinished(newL1 int64, kvIndices []uint64, blobs [][]byte, commits []common.Hash) error {
	if len(kvIndices) != len(blobs) || len(blobs) != len(commits) {
		return errors.New("invalid params lens")
	}

	s.mu.Lock()
	defer s.mu.Unlock()

	// in most case, newL1 should be equal to s.localL1 + 32
	// but it is possible that the node was shutdown for some time, and when it restart and DownloadFinished for the first time
	// the new finalized L1 will be larger than that, so we just do the simple compare check here.
	if newL1 <= s.localL1 {
		return errors.New("new L1 is older than local L1")
	}

	for i, kvIndex := range kvIndices {
		c := prepareCommit(commits[i])
		// if return false, just ignore because we are not intersted in it
		_, err := s.shardManager.TryWrite(kvIndex, blobs[i], c)
		if err != nil {
			return err
		}
	}
	s.localL1 = newL1

	return nil
}

func prepareCommit(commit common.Hash) common.Hash {
	c := common.Hash{}
	copy(c[0:HashSizeInContract], commit[0:HashSizeInContract])

	// The first bit after data hash in the meta indicate whether this blob has been filled. 0 stands for NOT filled yet.
	// We want to make sure this bit to be 1 when filling data
	c[HashSizeInContract] = c[HashSizeInContract] | blobFillingMask

	return c
}

// Reset This function must be called before calling any other funcs, it will setup a local L1 view for the node.
func (s *StorageManager) Reset(newL1 int64) {
	s.mu.Lock()
	defer s.mu.Unlock()

	s.localL1 = newL1
}

// CommitBlobs This function will be called when p2p sync received blobs. It will commit the blobs
// that match local L1 view and return the unmatched ones.
// Note that the caller must make sure the blobs data and the corresponding commit are matched.
func (s *StorageManager) CommitBlobs(kvIndices []uint64, blobs [][]byte, commits []common.Hash) ([]uint64, error) {
	if len(kvIndices) != len(blobs) || len(blobs) != len(commits) {
		return nil, errors.New("invalid params lens")
	}
	var (
		l            = len(kvIndices)
		encodedBlobs = make([][]byte, l)
		encoded      = make([]bool, l)
	)
	for i := 0; i < len(kvIndices); i++ {
		encodedBlob, success, err := s.shardManager.TryEncodeKV(kvIndices[i], blobs[i], commits[i])
		if !success || err != nil {
			log.Warn("Blob encode failed", "index", kvIndices[i], "err", err.Error())
			continue
		}
		encodedBlobs[i] = encodedBlob
		encoded[i] = true
	}

	s.mu.Lock()
	defer s.mu.Unlock()
	metas, err := s.l1Source.GetKvMetas(kvIndices, s.localL1)
	if err != nil {
		return nil, err
	}
	inserted := []uint64{}
	for i, contractMeta := range metas {
		if !encoded[i] {
			continue
		}
		err = s.commitEncodedBlob(kvIndices[i], encodedBlobs[i], commits[i], contractMeta)
		if err != nil {
			log.Info("commit blobs fail", "kvIndex", kvIndices[i], "err", err.Error())
			continue
		}
		inserted = append(inserted, kvIndices[i])
	}
	return inserted, nil
}

// CommitEmptyBlobs use to commit batch empty blobs, return inserted blobs count, next index to fill
// and error GetKvMetas got. Any error (like encode or commit) happen to a blob, cancel to rest.
func (s *StorageManager) CommitEmptyBlobs(start, limit uint64) (uint64, uint64, error) {
	var (
		encodedBlobs = make([][]byte, 0)
		kvIndices    = make([]uint64, 0)
		inserted     = uint64(0)
		emptyBs      = make([]byte, 0)
		hash         = common.Hash{}
		next         = start
	)
	for i := start; i <= limit; i++ {
		encodedBlob, success, err := s.shardManager.TryEncodeKV(i, emptyBs, hash)
		if !success || err != nil {
			log.Warn("Blob encode failed", "index", i, "err", err.Error())
			break
		}
		encodedBlobs = append(encodedBlobs, encodedBlob)
		kvIndices = append(kvIndices, i)
	}

	s.mu.Lock()
	defer s.mu.Unlock()
	metas, err := s.l1Source.GetKvMetas(kvIndices, s.localL1)
	if err != nil {
		return inserted, next, err
	}
	for i, index := range kvIndices {
		err = s.commitEncodedBlob(index, encodedBlobs[i], hash, metas[i])
		if err == nil {
			inserted++
		} else if err != errCommitMismatch {
			log.Info("commit blobs fail", "kvIndex", kvIndices[i], "err", err.Error())
			break
		}
		// if meta is not equal to empty hash, that mean the blob is not empty,
		// so cancel the fill empty for that index and continue the rest.
		next++
	}
	return inserted, next, nil
}

// CommitBlob This function will be called when p2p sync received a blob.
// Return err if the passed commit and the one queried from contract are not matched.
func (s *StorageManager) CommitBlob(kvIndex uint64, blob []byte, commit common.Hash) error {
	encodedBlob, success, err := s.shardManager.TryEncodeKV(kvIndex, blob, commit)
	if !success || err != nil {
		return errors.New("blob encode failed")
	}
	s.mu.Lock()
	defer s.mu.Unlock()
	metas, err := s.l1Source.GetKvMetas([]uint64{kvIndex}, s.localL1)
	if err != nil {
		return err
	}
	if len(metas) != 1 {
		return errors.New("invalid params lens")
	}

	contractMeta := metas[0]
	return s.commitEncodedBlob(kvIndex, encodedBlob, commit, contractMeta)
}

func (s *StorageManager) commitEncodedBlob(kvIndex uint64, encodedBlob []byte, commit common.Hash, contractMeta [32]byte) error {
	// the commit is different with what we got from the contract, so should not commit
	if !bytes.Equal(contractMeta[32-HashSizeInContract:32], commit[0:HashSizeInContract]) {
		return errCommitMismatch
	}

	m, success, err := s.shardManager.TryReadMeta(kvIndex)
	if !success || err != nil {
		return errors.New("metadata read failed")
	}

	contractKvIdx := new(big.Int).SetBytes(contractMeta[0:5]).Uint64()
	if contractKvIdx != kvIndex {
		return errors.New("kvIdx from contract and input is not matched")
	}

	localMeta := common.Hash{}
	copy(localMeta[:], m)

	// the local already have the data and we do not need to commit
	// empty filled case: if both of the hash is 0, but local meta shows this encodedBlob hasn't been filled yet, we should also commit
	if bytes.Equal(localMeta[0:HashSizeInContract], commit[0:HashSizeInContract]) && (localMeta[HashSizeInContract]&blobFillingMask) != 0 {
		return nil
	}

	c := prepareCommit(commit)

	success, err = s.shardManager.TryWriteEncoded(kvIndex, encodedBlob, c)
	if !success || err != nil {
		return errors.New("encodedBlob write failed")
	}
	return nil
}

func (s *StorageManager) syncCheck(kvIdx uint64) error {
	meta, success, err := s.shardManager.TryReadMeta(kvIdx)
	if !success || err != nil {
		return errors.New("meta reading failed")
	}

	// There are two cases that we do NOT want to return data: not synced and empty filled
	h0 := common.Hash{} // means not filled, e.g. haven't been synced yet

	h1 := common.Hash{}
	h1[HashSizeInContract] = h1[HashSizeInContract] | blobFillingMask // means empty filled

	hash := common.Hash{}
	copy(hash[:], meta)
	if hash == h0 || hash == h1 {
		return errors.New("syncing or just empty blob")
	}

	return nil
}

// TryReadEncoded This function will read the encoded data from the local storage file. It also check whether the blob is empty or not synced,
// if they are these two cases, it will return err.
func (s *StorageManager) TryReadEncoded(kvIdx uint64, readLen int) ([]byte, bool, error) {
	s.mu.Lock()
	defer s.mu.Unlock()

	err := s.syncCheck(kvIdx)
	if err != nil {
		return nil, false, err
	}

	return s.shardManager.TryReadEncoded(kvIdx, readLen)
}

func (s *StorageManager) TryRead(kvIdx uint64, readLen int, commit common.Hash) ([]byte, bool, error) {
	s.mu.Lock()
	defer s.mu.Unlock()

	return s.shardManager.TryRead(kvIdx, readLen, commit)
}

func (s *StorageManager) TryReadMeta(kvIdx uint64) ([]byte, bool, error) {
	s.mu.Lock()
	defer s.mu.Unlock()
	return s.shardManager.TryReadMeta(kvIdx)
}

func (s *StorageManager) LastKvIndex() (uint64, error) {
	s.mu.Lock()
	defer s.mu.Unlock()
	return s.l1Source.GetStorageLastBlobIdx(s.localL1)
}

func (s *StorageManager) DecodeKV(kvIdx uint64, b []byte, hash common.Hash, providerAddr common.Address, encodeType uint64) ([]byte, bool, error) {
	return s.shardManager.DecodeKV(kvIdx, b, hash, providerAddr, encodeType)
}

func (s *StorageManager) KvEntries() uint64 {
	return s.shardManager.kvEntries
}

func (s *StorageManager) ContractAddress() common.Address {
	return s.shardManager.contractAddress
}

func (s *StorageManager) Shards() []uint64 {
	shards := make([]uint64, 0)
	for idx := range s.shardManager.ShardMap() {
		shards = append(shards, idx)
	}
	return shards
}

func (s *StorageManager) ReadSampleUnlocked(shardIdx, sampleIdx uint64) (common.Hash, error) {
	if ds, ok := s.shardManager.shardMap[shardIdx]; ok {
		return ds.ReadSample(sampleIdx)
	}
	return common.Hash{}, errors.New("shard not found")
}

func (s *StorageManager) GetShardMiner(shardIdx uint64) (common.Address, bool) {
	return s.shardManager.GetShardMiner(shardIdx)
}

func (s *StorageManager) GetShardEncodeType(shardIdx uint64) (uint64, bool) {
	return s.shardManager.GetShardEncodeType(shardIdx)
}

func (s *StorageManager) MaxKvSize() uint64 {
	return s.shardManager.kvSize
}

func (s *StorageManager) MaxKvSizeBits() uint64 {
	return s.shardManager.kvSizeBits
}
func (s *StorageManager) ChunksPerKvBits() uint64 {
	return s.shardManager.chunksPerKvBits
}

func (s *StorageManager) KvEntriesBits() uint64 {
	return s.shardManager.kvEntriesBits
}

func (s *StorageManager) Close() error {
	return s.shardManager.Close()
}<|MERGE_RESOLUTION|>--- conflicted
+++ resolved
@@ -6,9 +6,7 @@
 import (
 	"bytes"
 	"errors"
-	"fmt"
 	"math/big"
-	"os"
 	"sync"
 
 	"github.com/ethereum/go-ethereum/common"
@@ -20,74 +18,16 @@
 	HashSizeInContract = 24
 )
 
-<<<<<<< HEAD
-=======
 var (
 	errCommitMismatch = errors.New("commit from contract and input is not matched")
 )
 
->>>>>>> 63671c47
 type Il1Source interface {
 	GetKvMetas(kvIndices []uint64, blockNumber int64) ([][32]byte, error)
 
 	GetStorageLastBlobIdx(blockNumber int64) (uint64, error)
 }
 
-<<<<<<< HEAD
-type mockL1Source struct {
-	lastBlobIndex uint64
-	metaFile      *os.File
-}
-
-func NewMockL1Source(shardManager *ShardManager, metafile string) Il1Source {
-	if len(metafile) == 0 {
-		panic("metafile param is needed when using mock l1")
-	}
-	maxId := uint64(0)
-	for _, id := range shardManager.ShardIds() {
-		if maxId < id {
-			maxId = id
-		}
-	}
-	lastBlobIndex := (maxId + 1) * shardManager.kvEntries
-	file, err := os.OpenFile(metafile, os.O_RDONLY, 0600)
-	if err != nil {
-		panic(fmt.Sprintf("open metafile faiil with err %s", err.Error()))
-	}
-	return &mockL1Source{lastBlobIndex: lastBlobIndex, metaFile: file}
-}
-
-func (l1 *mockL1Source) getMetadata(idx uint64) ([32]byte, error) {
-	bs := make([]byte, 32)
-	l, err := l1.metaFile.ReadAt(bs, int64(idx*32))
-	if err != nil {
-		return common.Hash{}, fmt.Errorf("get metadata fail, err %s", err.Error())
-	}
-	if l != 32 {
-		return common.Hash{}, errors.New("get metadata fail, err read less than 32 bytes")
-	}
-	return common.BytesToHash(bs), nil
-}
-
-func (l1 *mockL1Source) GetKvMetas(kvIndices []uint64, blockNumber int64) ([][32]byte, error) {
-	metas := make([][32]byte, 0)
-	for _, idx := range kvIndices {
-		meta, err := l1.getMetadata(idx)
-		if err != nil {
-			log.Debug("read meta fail", "err", err.Error())
-			continue
-		}
-		metas = append(metas, meta)
-	}
-	return metas, nil
-}
-
-func (l1 *mockL1Source) GetStorageLastBlobIdx(blockNumber int64) (uint64, error) {
-	return l1.lastBlobIndex, nil
-}
-
-=======
->>>>>>> 63671c47
 // StorageManager is a higher-level abstract of ShardManager which provides multi-thread safety to storage file read/write
 // and a consistent view of most-recent-finalized L1 block.
 type StorageManager struct {
