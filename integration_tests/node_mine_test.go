--- conflicted
+++ resolved
@@ -11,6 +11,7 @@
 	"math/big"
 	"os"
 	"path/filepath"
+	"strings"
 	"sync"
 	"testing"
 	"time"
@@ -157,8 +158,6 @@
 	close()
 }
 
-<<<<<<< HEAD
-=======
 func cleanFiles(proverDir string) {
 	for _, shardId := range shardIds {
 		fileName := fmt.Sprintf(dataFileName, shardId)
@@ -186,7 +185,6 @@
 	}
 }
 
->>>>>>> bea15c42
 func waitForMined(l1api miner.L1API, contract common.Address, chainHeadCh chan eth.L1BlockRef, shardIdx, lastMined uint64, exitCh chan uint64) {
 	for range chainHeadCh {
 		info, err := l1api.GetMiningInfo(
@@ -259,13 +257,8 @@
 	lg.Info("Filling empty done", "inserted", inserted, "next", next)
 }
 
-<<<<<<< HEAD
-func prepareData(t *testing.T, l1Client *eth.PollingClient, storageMgr *ethstorage.StorageManager, value string, blobLen uint64) {
-	data := generateRandomContent(128 * int(blobLen))
-=======
 func prepareData(t *testing.T, l1Client *eth.PollingClient, storageMgr *ethstorage.StorageManager, value string) {
 	data := generateRandomContent(124 * 10)
->>>>>>> bea15c42
 	blobs := utils.EncodeBlobs(data)
 	t.Logf("Blobs len %d \n", len(blobs))
 	var hashs []common.Hash
