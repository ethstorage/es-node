// Copyright 2022-2023, EthStorage.
// For license information, see https://github.com/ethstorage/es-node/blob/main/LICENSE

//go:build !ci

package integration

import (
	"context"
	"fmt"
	"math/big"
	"os"
	"path/filepath"
	"sync"
	"testing"
	"time"

	"github.com/ethereum/go-ethereum/common"
	"github.com/ethereum/go-ethereum/event"
	"github.com/ethereum/go-ethereum/rpc"
	"github.com/ethstorage/go-ethstorage/cmd/es-utils/utils"
	"github.com/ethstorage/go-ethstorage/ethstorage"
	"github.com/ethstorage/go-ethstorage/ethstorage/eth"
	"github.com/ethstorage/go-ethstorage/ethstorage/miner"
	"github.com/ethstorage/go-ethstorage/ethstorage/p2p/protocol"
	"github.com/ethstorage/go-ethstorage/ethstorage/prover"
	"github.com/ethstorage/go-ethstorage/ethstorage/signer"
	"github.com/ethstorage/go-ethstorage/ethstorage/storage"
)

const (
	maxBlobsPerTx = 4
	dataFileName  = "shard-%d.dat"
)

<<<<<<< HEAD
type mockNode struct {
	pollingClient  *eth.PollingClient
	storageConfig  *storage.StorageConfig
	shardManager   *ethstorage.ShardManager
	storageManager *ethstorage.StorageManager
	feed           *event.Feed
	miner          *miner.Miner
	l1api          miner.L1API
}
=======
// TODO: test 2 shards
var shardIds = []uint64{0}

func TestMining(t *testing.T) {
	contract := l1Contract
	lg.Info("Test mining", "l1Endpoint", l1Endpoint, "contract", contract)
	pClient, err := eth.Dial(l1Endpoint, contract, lg)
	if err != nil {
		t.Fatalf("Failed to connect to the Ethereum client: %v", err)
	}

	lastKv, err := pClient.GetStorageLastBlobIdx(rpc.LatestBlockNumber.Int64())
	if err != nil {
		lg.Error("Failed to get lastKvIdx", "error", err)
	} else {
		lg.Info("lastKv", "lastKv", lastKv)
	}
	if lastKv != 0 {
		t.Fatalf("A newly deployed storage contract is required")
	}
	storConfig := initStorageConfig(t, pClient, contract, minerAddr)
	files, err := createDataFiles(storConfig)
	if err != nil {
		t.Fatalf("Create data files error: %v", err)
	}
	storConfig.Filenames = files
	miningConfig := initMiningConfig(t, contract, pClient)
	lg.Info("Initialzed mining config", "miningConfig", fmt.Sprintf("%+v", miningConfig))
	defer cleanFiles(miningConfig.ZKWorkingDir)
	shardManager, err := initShardManager(*storConfig)
	if err != nil {
		t.Fatalf("init shard manager error: %v", err)
	}
	storageManager := ethstorage.NewStorageManager(shardManager, pClient)

	resourcesCtx, close := context.WithCancel(context.Background())
	feed := new(event.Feed)

	l1api := miner.NewL1MiningAPI(pClient, lg)
	pvr := prover.NewKZGPoseidonProver(
		miningConfig.ZKWorkingDir,
		miningConfig.ZKeyFileName,
		miningConfig.ZKProverMode,
		miningConfig.ZKProverImpl,
		lg,
	)
	mnr := miner.New(miningConfig, storageManager, l1api, &pvr, feed, lg)
	lg.Info("Initialized miner")
>>>>>>> 7dc1563b

func (n *mockNode) subscribeL1() event.Subscription {
	l1HeadsSub := event.ResubscribeErr(time.Second*10, func(ctx context.Context, err error) (event.Subscription, error) {
		if err != nil {
			lg.Warn("Resubscribing after failed L1 subscription", "err", err)
		}
		lg.Info("Subscribe L1")
		return eth.WatchHeadChanges(context.Background(), n.pollingClient, func(ctx context.Context, sig eth.L1BlockRef) {
			select {
			case n.miner.ChainHeadCh <- sig:
			default:
				// Channel is full, skipping
			}
		})
	})
	go func() {
		err, ok := <-l1HeadsSub.Err()
		if !ok {
			return
		}
		lg.Error("L1 heads subscription error", "err", err)
	}()
	return l1HeadsSub
}

func (n *mockNode) startAndWaitForMined(shardIdx uint64, exitCh chan uint64) {
	n.feed.Send(protocol.EthStorageSyncDone{
		DoneType: protocol.SingleShardDone,
		ShardId:  shardIdx,
	})
	lastInfo, err := n.l1api.GetMiningInfo(context.Background(), n.shardManager.ContractAddress(), shardIdx)
	if err != nil {
		lg.Crit("Failed to get es mining info", "shard", shardIdx, "error", err.Error())
	}
	lastMined := lastInfo.BlockMined.Uint64()
	for range n.miner.ChainHeadCh {
		info, err := n.l1api.GetMiningInfo(context.Background(), n.shardManager.ContractAddress(), shardIdx)
		if err != nil {
			lg.Warn("Failed to get es mining info", "shard", shardIdx, "error", err.Error())
			continue
		}
		if info.BlockMined.Uint64() > lastMined {
			lg.Info("Mined new", "shard", shardIdx, "lastMined", lastMined, "justMined", info.BlockMined)
			exitCh <- shardIdx
			return
		}
	}
}

func (n *mockNode) waitForInitShard1(exitCh chan uint64, wg *sync.WaitGroup) {
	for range n.miner.ChainHeadCh {
		lastKvIdx, err := n.pollingClient.GetStorageLastBlobIdx(rpc.LatestBlockNumber.Int64())
		if err != nil {
			lg.Warn("Failed to get last kv index", "error", err.Error())
			continue
		}
		lg.Info("Waiting for init new shard", "lastKvIdx", lastKvIdx)
		if lastKvIdx >= n.storageConfig.KvEntriesPerShard {
			break
		}
	}
	fileName := createDataFile(n.storageConfig, 1)
	n.storageConfig.Filenames = append(n.storageConfig.Filenames, fileName)
	df, err := ethstorage.OpenDataFile(fileName)
	if err != nil {
		lg.Crit("Open data file failed", "fileName", fileName)
	}
	n.shardManager.AddDataFileAndShard(df)
	err = fillEmpty(n.storageManager, n.shardManager.KvEntries())
	if err != nil {
		lg.Crit("Failed to fill empty", "error", err)
	}

	go n.startAndWaitForMined(1, exitCh)
	wg.Add(1)
}

func TestMining(t *testing.T) {

	lg.Info("Test mining", "l1Endpoint", l1Endpoint, "contract", l1Contract)
	node, err := initNode()
	if err != nil {
		lg.Crit("Failed to init node", "error", err)
	}
	l1HeadsSub := node.subscribeL1()
	node.miner.Start()

	err = fillEmpty(node.storageManager, node.shardManager.KvEntries())
	if err != nil {
		lg.Crit("Failed to fill empty", "error", err)
	}

	go prepareData(node.pollingClient, node.shardManager, node.storageManager, 14)

	var wg sync.WaitGroup
	minedShardSig := make(chan uint64, 2)
	minedShardCh := make(chan uint64)
	minedShards := make(map[uint64]bool)
	go func() {
		for minedShard := range minedShardCh {
			minedShardSig <- minedShard
			lg.Info("Mined shard", "shard", minedShard)
			if !minedShards[minedShard] {
				minedShards[minedShard] = true
				wg.Done()
			}
		}
	}()
	go node.startAndWaitForMined(0, minedShardCh)
	wg.Add(1)

	// defer next shard mining so that the started shard can be mined for a while
	var miningTime time.Duration = 600
	timeout := time.After(miningTime * time.Second)
	select {
	case minedShard := <-minedShardSig:
		lg.Info("Shard successfully mined", "minedShard", minedShard)
	case <-timeout:
		lg.Info(fmt.Sprintf("Shard 0 has been mined for %ds, will start shard 1", miningTime))
	}

	go node.waitForInitShard1(minedShardCh, &wg)

	wg.Wait()
	l1HeadsSub.Unsubscribe()
	node.miner.Close()
	node.storageManager.Close()
}

func initNode() (*mockNode, error) {
	pClient, err := eth.Dial(l1Endpoint, l1Contract, lg)
	if err != nil {
		lg.Crit("Failed to connect L1", "error", err)
	}

<<<<<<< HEAD
	// for now we need a new contract for each test
	lastKv, err := pClient.GetStorageLastBlobIdx(rpc.LatestBlockNumber.Int64())
	if err != nil || lastKv != 0 {
		lg.Crit("A newly deployed storage contract is required", "lastKv", lastKv, "err", err)
	}
	storConfig, err := initStorageConfig(pClient)
=======
	folderPath := filepath.Join(proverDir, "snarkbuild")
	files, err := os.ReadDir(folderPath)
>>>>>>> 7dc1563b
	if err != nil {
		lg.Crit("Failed to init storage config", "error", err)
	}
	// init storage with a default shard 0 data file
	fileName := createDataFile(storConfig, 0)
	storConfig.Filenames = append(storConfig.Filenames, fileName)

	shardManager, err := initShardManager(*storConfig)
	if err != nil {
		return nil, err
	}
	miningConfig, err := initMiningConfig(pClient)
	if err != nil {
		return nil, err
	}
	lg.Info("Initialzed mining config")
	pvr := prover.NewKZGPoseidonProver(miningConfig.ZKWorkingDir, miningConfig.ZKeyFileName, 2, lg)
	feed := new(event.Feed)
	l1api := miner.NewL1MiningAPI(pClient, lg)
	storageManager := ethstorage.NewStorageManager(shardManager, pClient)
	mnr := miner.New(miningConfig, storageManager, l1api, &pvr, feed, lg)
	lg.Info("Initialized miner")

	node := &mockNode{
		pollingClient:  pClient,
		storageConfig:  storConfig,
		shardManager:   shardManager,
		storageManager: storageManager,
		feed:           feed,
		miner:          mnr,
		l1api:          l1api,
	}
	return node, nil
}

func prepareData(pollingClient *eth.PollingClient, shardManager *ethstorage.ShardManager, storageManager *ethstorage.StorageManager, blobCount int) error {
	result, err := pollingClient.ReadContractField("storageCost")
	if err != nil {
		return err
	}
	blobs := 3
	cost := new(big.Int).SetBytes(result).String()
	for j := blobCount; j > 0; j = j - 3 {
		time.Sleep(3 * time.Minute)
		if j < 3 {
			blobs = j
		}
		err := uploadBlobs(pollingClient, storageManager, cost, uint64(blobs))
		if err != nil {
			return err
		}
	}
	return nil
}

func initStorageConfig(client *eth.PollingClient) (*storage.StorageConfig, error) {
	result, err := client.ReadContractField("maxKvSizeBits")
	if err != nil {
		return nil, err
	}
	maxKvSizeBits := new(big.Int).SetBytes(result).Uint64()
	chunkSizeBits := maxKvSizeBits
	result, err = client.ReadContractField("shardEntryBits", nil)
	if err != nil {
		return nil, err
	}
	shardEntryBits := new(big.Int).SetBytes(result).Uint64()
	return &storage.StorageConfig{
		L1Contract:        l1Contract,
		Miner:             minerAddr,
		KvSize:            1 << maxKvSizeBits,
		ChunkSize:         1 << chunkSizeBits,
		KvEntriesPerShard: 1 << shardEntryBits,
	}, nil
}

func initShardManager(storConfig storage.StorageConfig) (*ethstorage.ShardManager, error) {
	shardManager := ethstorage.NewShardManager(storConfig.L1Contract, storConfig.KvSize, storConfig.KvEntriesPerShard, storConfig.ChunkSize)
	for _, filename := range storConfig.Filenames {
		var err error
		var df *ethstorage.DataFile
		df, err = ethstorage.OpenDataFile(filename)
		if err != nil {
			return nil, fmt.Errorf("open failed: %w", err)
		}
		if df.Miner() != storConfig.Miner {
			lg.Error("Miners mismatch", "fromDataFile", df.Miner(), "fromConfig", storConfig.Miner)
			return nil, fmt.Errorf("miner mismatches datafile")
		}
		shardManager.AddDataFileAndShard(df)
	}

	if shardManager.IsComplete() != nil {
		return nil, fmt.Errorf("shard is not completed")
	}
	return shardManager, nil
}

func fillEmpty(storageMgr *ethstorage.StorageManager, entriesToFill uint64) error {
	lastKvIdx := storageMgr.LastKvIndex()
	lg.Info("Filling empty", "lastKvIdx", lastKvIdx, "entriesToFill", entriesToFill)
	inserted, next, err := storageMgr.CommitEmptyBlobs(lastKvIdx, entriesToFill+lastKvIdx-1)
	if err != nil {
		return err
	}
	lg.Info("Filling empty done", "inserted", inserted, "next", next)
	return nil
}

<<<<<<< HEAD
func uploadBlobs(l1Client *eth.PollingClient, storageMgr *ethstorage.StorageManager, value string, blobLen uint64) error {
	data := generateRandomContent(124 * int(blobLen))
=======
func prepareData(t *testing.T, l1Client *eth.PollingClient, storageMgr *ethstorage.StorageManager, value string) {
	data := generateRandomContent(124 * 10)
>>>>>>> 7dc1563b
	blobs := utils.EncodeBlobs(data)
	var hashs []common.Hash
	var ids []uint64

	txs := len(blobs) / maxBlobsPerTx
	last := len(blobs) % maxBlobsPerTx
	if last > 0 {
		txs = txs + 1
	}
	ctx, cancel := context.WithTimeout(context.Background(), time.Second*30)
	defer cancel()
	chainID, err := l1Client.ChainID(ctx)
	if err != nil {
		return err
	}
	for i := 0; i < txs; i++ {
		max := maxBlobsPerTx
		if i == txs-1 {
			max = last
		}
		blobGroup := blobs[i*maxBlobsPerTx : i*maxBlobsPerTx+max]
		var blobData []byte
		for _, bd := range blobGroup {
			blobData = append(blobData, bd[:]...)
		}
		if len(blobData) == 0 {
			break
		}
		kvIdxes, dataHashes, err := utils.UploadBlobs(l1Client, l1Endpoint, privateKey, chainID.String(), storageMgr.ContractAddress(), blobData, false, value)
		if err != nil {
			return err
		}
		for j := 0; j < len(kvIdxes); j++ {
			lg.Info("Upload data", "id", kvIdxes[j], "hash", dataHashes[j])
		}
		hashs = append(hashs, dataHashes...)
		ids = append(ids, kvIdxes...)
	}
	block, err := l1Client.BlockNumber(context.Background())
	if err != nil {
		return err
	}
	storageMgr.Reset(int64(block))
	err = storageMgr.DownloadAllMetas(context.Background(), 1)
	if err != nil {
		return err
	}
	limit := len(ids) - 1
	for i := 0; i < limit; i++ {
		err := storageMgr.CommitBlob(ids[i], blobs[i][:], hashs[i])
		if err != nil {
			lg.Crit("Failed to commit blob", "i", i, "id", ids[i], "error", err)
		}
		lg.Info("Commit blob", "id", ids[i], "hash", hashs[i])
	}
	return nil
}

func createDataFile(cfg *storage.StorageConfig, shardIdx uint64) string {
	fileName := fmt.Sprintf(dataFileName, shardIdx)
	if _, err := os.Stat(fileName); err == nil {
		lg.Warn("Creating data file: file already exists, will be overwritten", "file", fileName)
	}
	chunkPerKv := cfg.KvSize / cfg.ChunkSize
	startChunkId := shardIdx * cfg.KvEntriesPerShard * chunkPerKv
	chunkIdxLen := chunkPerKv * cfg.KvEntriesPerShard
	lg.Info("Creating data file", "chunkIdxLen", chunkIdxLen, "miner", cfg.Miner)

	df, err := ethstorage.Create(fileName, startChunkId, chunkPerKv*cfg.KvEntriesPerShard, 0, cfg.KvSize, ethstorage.ENCODE_BLOB_POSEIDON, cfg.Miner, cfg.ChunkSize)
	if err != nil {
		lg.Crit("Create data file failed", "error", err)
	}
	lg.Info("Data file created", "shard", shardIdx, "file", fileName, "startKv", df.KvIdxStart(), "endKv", df.KvIdxEnd())
	cfg.Filenames = append(cfg.Filenames, fileName)
	return fileName
}

func initMiningConfig(client *eth.PollingClient) (*miner.Config, error) {
	miningConfig := &miner.Config{}
	factory, addrFrom, err := signer.SignerFactoryFromConfig(signer.CLIConfig{
		PrivateKey: privateKey,
	})
	if err != nil {
		return nil, err
	}
	miningConfig.SignerFnFactory = factory
	miningConfig.SignerAddr = addrFrom
	result, err := client.ReadContractField("randomChecks", nil)
	if err != nil {
		return nil, err
	}
	miningConfig.RandomChecks = new(big.Int).SetBytes(result).Uint64()
	result, err = client.ReadContractField("nonceLimit", nil)
	if err != nil {
		return nil, err
	}
	miningConfig.NonceLimit = new(big.Int).SetBytes(result).Uint64()
	result, err = client.ReadContractField("minimumDiff", nil)
	if err != nil {
		return nil, err
	}
	miningConfig.MinimumDiff = new(big.Int).SetBytes(result)
	result, err = client.ReadContractField("cutoff", nil)
	if err != nil {
		return nil, err
	}
	miningConfig.Cutoff = new(big.Int).SetBytes(result)
	result, err = client.ReadContractField("diffAdjDivisor", nil)
	if err != nil {
		return nil, err
	}
	miningConfig.DiffAdjDivisor = new(big.Int).SetBytes(result)

	result, err = client.ReadContractField("dcfFactor", nil)
	if err != nil {
		return nil, err
	}
	miningConfig.DcfFactor = new(big.Int).SetBytes(result)
	result, err = client.ReadContractField("startTime", nil)
	if err != nil {
		return nil, err
	}
	miningConfig.StartTime = new(big.Int).SetBytes(result).Uint64()
	result, err = client.ReadContractField("shardEntryBits", nil)
	if err != nil {
		return nil, err
	}
	miningConfig.ShardEntry = 1 << new(big.Int).SetBytes(result).Uint64()
	result, err = client.ReadContractField("treasuryShare", nil)
	if err != nil {
		return nil, err
	}
	miningConfig.TreasuryShare = new(big.Int).SetBytes(result).Uint64()
	result, err = client.ReadContractField("storageCost", nil)
	if err != nil {
		return nil, err
	}
	miningConfig.StorageCost = new(big.Int).SetBytes(result)
	result, err = client.ReadContractField("prepaidAmount", nil)
	if err != nil {
		return nil, err
	}
	miningConfig.PrepaidAmount = new(big.Int).SetBytes(result)

	miningConfig.ZKeyFileName = zkey2Name
	proverPath, _ := filepath.Abs(prPath)
<<<<<<< HEAD
	zkeyFull := filepath.Join(proverPath, prover.SnarkLib, miningConfig.ZKeyFileName)
	if _, err := os.Stat(zkeyFull); os.IsNotExist(err) {
		return nil, err
	}
=======
>>>>>>> 7dc1563b
	miningConfig.ZKWorkingDir = proverPath
	miningConfig.ZKProverMode = 2
	miningConfig.ZKProverImpl = 1
	miningConfig.ThreadsPerShard = 2
	miningConfig.MinimumProfit = new(big.Int).SetInt64(-1e18)
	return miningConfig, nil
}<|MERGE_RESOLUTION|>--- conflicted
+++ resolved
@@ -33,7 +33,6 @@
 	dataFileName  = "shard-%d.dat"
 )
 
-<<<<<<< HEAD
 type mockNode struct {
 	pollingClient  *eth.PollingClient
 	storageConfig  *storage.StorageConfig
@@ -43,56 +42,6 @@
 	miner          *miner.Miner
 	l1api          miner.L1API
 }
-=======
-// TODO: test 2 shards
-var shardIds = []uint64{0}
-
-func TestMining(t *testing.T) {
-	contract := l1Contract
-	lg.Info("Test mining", "l1Endpoint", l1Endpoint, "contract", contract)
-	pClient, err := eth.Dial(l1Endpoint, contract, lg)
-	if err != nil {
-		t.Fatalf("Failed to connect to the Ethereum client: %v", err)
-	}
-
-	lastKv, err := pClient.GetStorageLastBlobIdx(rpc.LatestBlockNumber.Int64())
-	if err != nil {
-		lg.Error("Failed to get lastKvIdx", "error", err)
-	} else {
-		lg.Info("lastKv", "lastKv", lastKv)
-	}
-	if lastKv != 0 {
-		t.Fatalf("A newly deployed storage contract is required")
-	}
-	storConfig := initStorageConfig(t, pClient, contract, minerAddr)
-	files, err := createDataFiles(storConfig)
-	if err != nil {
-		t.Fatalf("Create data files error: %v", err)
-	}
-	storConfig.Filenames = files
-	miningConfig := initMiningConfig(t, contract, pClient)
-	lg.Info("Initialzed mining config", "miningConfig", fmt.Sprintf("%+v", miningConfig))
-	defer cleanFiles(miningConfig.ZKWorkingDir)
-	shardManager, err := initShardManager(*storConfig)
-	if err != nil {
-		t.Fatalf("init shard manager error: %v", err)
-	}
-	storageManager := ethstorage.NewStorageManager(shardManager, pClient)
-
-	resourcesCtx, close := context.WithCancel(context.Background())
-	feed := new(event.Feed)
-
-	l1api := miner.NewL1MiningAPI(pClient, lg)
-	pvr := prover.NewKZGPoseidonProver(
-		miningConfig.ZKWorkingDir,
-		miningConfig.ZKeyFileName,
-		miningConfig.ZKProverMode,
-		miningConfig.ZKProverImpl,
-		lg,
-	)
-	mnr := miner.New(miningConfig, storageManager, l1api, &pvr, feed, lg)
-	lg.Info("Initialized miner")
->>>>>>> 7dc1563b
 
 func (n *mockNode) subscribeL1() event.Subscription {
 	l1HeadsSub := event.ResubscribeErr(time.Second*10, func(ctx context.Context, err error) (event.Subscription, error) {
@@ -167,7 +116,6 @@
 	}
 
 	go n.startAndWaitForMined(1, exitCh)
-	wg.Add(1)
 }
 
 func TestMining(t *testing.T) {
@@ -188,6 +136,7 @@
 	go prepareData(node.pollingClient, node.shardManager, node.storageManager, 14)
 
 	var wg sync.WaitGroup
+	wg.Add(2)
 	minedShardSig := make(chan uint64, 2)
 	minedShardCh := make(chan uint64)
 	minedShards := make(map[uint64]bool)
@@ -202,7 +151,6 @@
 		}
 	}()
 	go node.startAndWaitForMined(0, minedShardCh)
-	wg.Add(1)
 
 	// defer next shard mining so that the started shard can be mined for a while
 	var miningTime time.Duration = 600
@@ -228,17 +176,12 @@
 		lg.Crit("Failed to connect L1", "error", err)
 	}
 
-<<<<<<< HEAD
 	// for now we need a new contract for each test
 	lastKv, err := pClient.GetStorageLastBlobIdx(rpc.LatestBlockNumber.Int64())
 	if err != nil || lastKv != 0 {
 		lg.Crit("A newly deployed storage contract is required", "lastKv", lastKv, "err", err)
 	}
 	storConfig, err := initStorageConfig(pClient)
-=======
-	folderPath := filepath.Join(proverDir, "snarkbuild")
-	files, err := os.ReadDir(folderPath)
->>>>>>> 7dc1563b
 	if err != nil {
 		lg.Crit("Failed to init storage config", "error", err)
 	}
@@ -255,7 +198,13 @@
 		return nil, err
 	}
 	lg.Info("Initialzed mining config")
-	pvr := prover.NewKZGPoseidonProver(miningConfig.ZKWorkingDir, miningConfig.ZKeyFileName, 2, lg)
+	pvr := prover.NewKZGPoseidonProver(
+		miningConfig.ZKWorkingDir,
+		miningConfig.ZKeyFileName,
+		miningConfig.ZKProverMode,
+		miningConfig.ZKProverImpl,
+		lg,
+	)
 	feed := new(event.Feed)
 	l1api := miner.NewL1MiningAPI(pClient, lg)
 	storageManager := ethstorage.NewStorageManager(shardManager, pClient)
@@ -275,7 +224,7 @@
 }
 
 func prepareData(pollingClient *eth.PollingClient, shardManager *ethstorage.ShardManager, storageManager *ethstorage.StorageManager, blobCount int) error {
-	result, err := pollingClient.ReadContractField("storageCost")
+	result, err := pollingClient.ReadContractField("storageCost", nil)
 	if err != nil {
 		return err
 	}
@@ -295,7 +244,7 @@
 }
 
 func initStorageConfig(client *eth.PollingClient) (*storage.StorageConfig, error) {
-	result, err := client.ReadContractField("maxKvSizeBits")
+	result, err := client.ReadContractField("maxKvSizeBits", nil)
 	if err != nil {
 		return nil, err
 	}
@@ -348,13 +297,8 @@
 	return nil
 }
 
-<<<<<<< HEAD
 func uploadBlobs(l1Client *eth.PollingClient, storageMgr *ethstorage.StorageManager, value string, blobLen uint64) error {
 	data := generateRandomContent(124 * int(blobLen))
-=======
-func prepareData(t *testing.T, l1Client *eth.PollingClient, storageMgr *ethstorage.StorageManager, value string) {
-	data := generateRandomContent(124 * 10)
->>>>>>> 7dc1563b
 	blobs := utils.EncodeBlobs(data)
 	var hashs []common.Hash
 	var ids []uint64
@@ -501,13 +445,6 @@
 
 	miningConfig.ZKeyFileName = zkey2Name
 	proverPath, _ := filepath.Abs(prPath)
-<<<<<<< HEAD
-	zkeyFull := filepath.Join(proverPath, prover.SnarkLib, miningConfig.ZKeyFileName)
-	if _, err := os.Stat(zkeyFull); os.IsNotExist(err) {
-		return nil, err
-	}
-=======
->>>>>>> 7dc1563b
 	miningConfig.ZKWorkingDir = proverPath
 	miningConfig.ZKProverMode = 2
 	miningConfig.ZKProverImpl = 1
