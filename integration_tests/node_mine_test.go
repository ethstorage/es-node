// Copyright 2022-2023, EthStorage.
// For license information, see https://github.com/ethstorage/es-node/blob/main/LICENSE

//go:build !ci

package integration

import (
	"context"
	"fmt"
	"math/big"
	"os"
	"path/filepath"
	"sync"
	"testing"
	"time"

	"github.com/ethereum/go-ethereum/common"
	"github.com/ethereum/go-ethereum/event"
	"github.com/ethereum/go-ethereum/rpc"
	"github.com/ethstorage/go-ethstorage/cmd/es-utils/utils"
	"github.com/ethstorage/go-ethstorage/ethstorage"
	"github.com/ethstorage/go-ethstorage/ethstorage/eth"
	"github.com/ethstorage/go-ethstorage/ethstorage/miner"
	"github.com/ethstorage/go-ethstorage/ethstorage/p2p/protocol"
	"github.com/ethstorage/go-ethstorage/ethstorage/prover"
	"github.com/ethstorage/go-ethstorage/ethstorage/signer"
	"github.com/ethstorage/go-ethstorage/ethstorage/storage"
)

const (
	maxBlobsPerTx = 4
	dataFileName  = "shard-%d.dat"
)

var shardIds = []uint64{0, 1}

func TestMining(t *testing.T) {
	contract := l1Contract
	lg.Info("Test mining", "l1Endpoint", l1Endpoint, "contract", contract)
	pClient, err := eth.Dial(l1Endpoint, contract, lg)
	if err != nil {
		t.Fatalf("Failed to connect to the Ethereum client: %v", err)
	}

	lastKv, err := pClient.GetStorageLastBlobIdx(rpc.LatestBlockNumber.Int64())
	if err != nil {
		lg.Error("Failed to get lastKvIdx", "error", err)
	} else {
		lg.Info("lastKv", "lastKv", lastKv)
	}
	if lastKv != 0 {
		t.Fatalf("A newly deployed storage contract is required")
	}
	storConfig := initStorageConfig(t, pClient, contract, minerAddr)
	files, err := createDataFiles(storConfig)
	if err != nil {
		t.Fatalf("Create data files error: %v", err)
	}
	storConfig.Filenames = files
	miningConfig := initMiningConfig(t, contract, pClient)
	lg.Info("Initialzed mining config", "miningConfig", fmt.Sprintf("%+v", miningConfig))
	shardManager, err := initShardManager(*storConfig)
	if err != nil {
		t.Fatalf("init shard manager error: %v", err)
	}
	storageManager := ethstorage.NewStorageManager(shardManager, pClient)

	resourcesCtx, close := context.WithCancel(context.Background())
	feed := new(event.Feed)

	l1api := miner.NewL1MiningAPI(pClient, lg)
	pvr := prover.NewKZGPoseidonProver(miningConfig.ZKWorkingDir, miningConfig.ZKeyFileName, 2, lg)
	mnr := miner.New(miningConfig, storageManager, l1api, &pvr, feed, lg)
	lg.Info("Initialized miner")

	l1HeadsSub := event.ResubscribeErr(time.Second*10, func(ctx context.Context, err error) (event.Subscription, error) {
		if err != nil {
			lg.Warn("Resubscribing after failed L1 subscription", "err", err)
		}
		return eth.WatchHeadChanges(resourcesCtx, pClient, func(ctx context.Context, sig eth.L1BlockRef) {
			select {
			case mnr.ChainHeadCh <- sig:
			default:
				// Channel is full, skipping
			}
		})
	})
	go func() {
		err, ok := <-l1HeadsSub.Err()
		if !ok {
			return
		}
		lg.Error("L1 heads subscription error", "err", err)
	}()
<<<<<<< HEAD
=======

>>>>>>> 8997f562
	mnr.Start()
	prepareData(t, pClient, storageManager, miningConfig.StorageCost.String())
	fillEmpty(t, pClient, storageManager)

	prepareData(t, pClient, storageManager, miningConfig.StorageCost.String())
	fillEmpty(t, pClient, storageManager)

	var wg sync.WaitGroup
	minedShardSig := make(chan uint64, len(shardIds))
	minedShardCh := make(chan uint64)
	minedShards := make(map[uint64]bool)
	go func() {
		for minedShard := range minedShardCh {
			minedShardSig <- minedShard
			lg.Info("Mined shard", "shard", minedShard)
			if !minedShards[minedShard] {
				minedShards[minedShard] = true
				wg.Done()
			}
		}
	}()
	for i, s := range shardIds {
		feed.Send(protocol.EthStorageSyncDone{
			DoneType: protocol.SingleShardDone,
			ShardId:  s,
		})
		info, err := l1api.GetMiningInfo(
			context.Background(),
			contract,
			s,
		)
		if err != nil {
			t.Fatalf("Failed to get es mining info for shard %d: %v", s, err)
		}
		go waitForMined(l1api, contract, mnr.ChainHeadCh, s, info.BlockMined.Uint64(), minedShardCh)
		wg.Add(1)
		// defer next shard mining so that the started shard can be mined for a while
		if i != len(shardIds)-1 {
			var miningTime time.Duration = 600
			timeout := time.After(miningTime * time.Second)
			select {
			case minedShard := <-minedShardSig:
				lg.Info(fmt.Sprintf("Shard %d successfully mined, will start next: shard %d", minedShard, i+1))
			case <-timeout:
				lg.Info(fmt.Sprintf("Shard %d has been mined for %ds, will start next shard", i, miningTime))
			}
		}
	}
	wg.Wait()
	l1HeadsSub.Unsubscribe()
	mnr.Close()
	close()
}

func waitForMined(l1api miner.L1API, contract common.Address, chainHeadCh chan eth.L1BlockRef, shardIdx, lastMined uint64, exitCh chan uint64) {
	for range chainHeadCh {
		info, err := l1api.GetMiningInfo(
			context.Background(),
			contract,
			shardIdx,
		)
		if err != nil {
			lg.Warn("Failed to get es mining info", "error", err.Error())
			continue
		}
		if info.BlockMined.Uint64() > lastMined {
			lg.Info("Mined new", "shard", shardIdx, "lastMined", lastMined, "justMined", info.BlockMined)
			exitCh <- shardIdx
			return
		}
	}
}

func initStorageConfig(t *testing.T, client *eth.PollingClient, l1Contract, miner common.Address) *storage.StorageConfig {
	result, err := client.ReadContractField("maxKvSizeBits")
	if err != nil {
		t.Fatal("get maxKvSizeBits", err)
	}
	maxKvSizeBits := new(big.Int).SetBytes(result).Uint64()
	chunkSizeBits := maxKvSizeBits
	result, err = client.ReadContractField("shardEntryBits")
	if err != nil {
		t.Fatal("get shardEntryBits", err)
	}
	shardEntryBits := new(big.Int).SetBytes(result).Uint64()
	return &storage.StorageConfig{
		L1Contract:        l1Contract,
		Miner:             miner,
		KvSize:            1 << maxKvSizeBits,
		ChunkSize:         1 << chunkSizeBits,
		KvEntriesPerShard: 1 << shardEntryBits,
	}
}

func initShardManager(storConfig storage.StorageConfig) (*ethstorage.ShardManager, error) {
	shardManager := ethstorage.NewShardManager(storConfig.L1Contract, storConfig.KvSize, storConfig.KvEntriesPerShard, storConfig.ChunkSize)
	for _, filename := range storConfig.Filenames {
		var err error
		var df *ethstorage.DataFile
		df, err = ethstorage.OpenDataFile(filename)
		if err != nil {
			return nil, fmt.Errorf("open failed: %w", err)
		}
		if df.Miner() != storConfig.Miner {
			lg.Error("Miners mismatch", "fromDataFile", df.Miner(), "fromConfig", storConfig.Miner)
			return nil, fmt.Errorf("miner mismatches datafile")
		}
		shardManager.AddDataFileAndShard(df)
	}

	if shardManager.IsComplete() != nil {
		return nil, fmt.Errorf("shard is not completed")
	}
	return shardManager, nil
}

func fillEmpty(t *testing.T, l1Client *eth.PollingClient, storageMgr *ethstorage.StorageManager) {
	lg.Info("Filling empty started")
	totalEntries := storageMgr.KvEntries() * uint64(len(shardIds))
	lastKvIdx := storageMgr.LastKvIndex()
	lg.Info("Filling empty", "lastKvIdx", lastKvIdx, "totalBlobs", totalEntries)

	inserted, next, err := storageMgr.CommitEmptyBlobs(lastKvIdx, totalEntries-1)
	if err != nil {
		t.Fatalf("Commit empty blobs failed %v", err)
	}
	lg.Info("Filling empty done", "inserted", inserted, "next", next)
}

func prepareData(t *testing.T, l1Client *eth.PollingClient, storageMgr *ethstorage.StorageManager, value string) {
	data := generateRandomContent(128 * 10)
	blobs := utils.EncodeBlobs(data)
	t.Logf("Blobs len %d \n", len(blobs))
	var hashs []common.Hash
	var ids []uint64

	txs := len(blobs) / maxBlobsPerTx
	last := len(blobs) % maxBlobsPerTx
	if last > 0 {
		txs = txs + 1
	}
	t.Logf("tx len %d \n", txs)
	ctx, cancel := context.WithTimeout(context.Background(), time.Second*30)
	defer cancel()
	chainID, err := l1Client.ChainID(ctx)
	if err != nil {
		t.Fatalf("Get chain id failed %v", err)
	}
	for i := 0; i < txs; i++ {
		max := maxBlobsPerTx
		if i == txs-1 {
			max = last
		}
		blobGroup := blobs[i*maxBlobsPerTx : i*maxBlobsPerTx+max]
		var blobData []byte
		for _, bd := range blobGroup {
			blobData = append(blobData, bd[:]...)
		}
		if len(blobData) == 0 {
			break
		}
		kvIdxes, dataHashes, err := utils.UploadBlobs(l1Client, l1Endpoint, privateKey, chainID.String(), storageMgr.ContractAddress(), blobData, false, value)
		if err != nil {
			t.Fatalf("Upload blobs failed %v", err)
		}
		t.Logf("kvIdxes=%v \n", kvIdxes)
		t.Logf("dataHashes=%x \n", dataHashes)
		hashs = append(hashs, dataHashes...)
		ids = append(ids, kvIdxes...)
	}
	block, err := l1Client.BlockNumber(context.Background())
	if err != nil {
		t.Fatalf("Failed to get block number %v", err)
	}
	storageMgr.Reset(int64(block))
	err = storageMgr.DownloadAllMetas(context.Background(), 1)
	if err != nil {
		t.Fatalf("Download all metas failed %v", err)
	}
	totalKvs := len(shardIds) * int(storageMgr.KvEntries())
	limit := totalKvs
	if limit > len(ids) {
		limit = len(ids)
	}
	for i := 0; i < limit; i++ {
		err := storageMgr.CommitBlob(ids[i], blobs[i][:], hashs[i])
		if err != nil {
			t.Fatalf("Failed to commit blob: i=%d, id=%d, error: %v", i, ids[i], err)
		}
	}
	_, _, err = storageMgr.CommitEmptyBlobs(uint64(limit), uint64(totalKvs)-1)
	if err != nil {
		t.Fatalf("Commit empty blobs failed %v", err)
	}
}

func createDataFiles(cfg *storage.StorageConfig) ([]string, error) {
	var files []string
	for _, shardIdx := range shardIds {
		fileName := fmt.Sprintf(dataFileName, shardIdx)
		if _, err := os.Stat(fileName); err == nil {
			lg.Warn("Creating data file: file already exists, will be overwritten", "file", fileName)
		}
		if cfg.ChunkSize == 0 {
			lg.Crit("Creating data file", "error", "chunk size should not be 0")
		}
		if cfg.KvSize%cfg.ChunkSize != 0 {
			lg.Crit("Creating data file", "error", "max kv size %% chunk size should be 0")
		}
		chunkPerKv := cfg.KvSize / cfg.ChunkSize
		startChunkId := shardIdx * cfg.KvEntriesPerShard * chunkPerKv
		chunkIdxLen := chunkPerKv * cfg.KvEntriesPerShard
		lg.Info("Creating data file", "chunkIdxStart", startChunkId, "chunkIdxLen", chunkIdxLen, "chunkSize", cfg.ChunkSize, "miner", cfg.Miner, "encodeType", ethstorage.ENCODE_BLOB_POSEIDON)

		df, err := ethstorage.Create(fileName, startChunkId, chunkPerKv*cfg.KvEntriesPerShard, 0, cfg.KvSize, ethstorage.ENCODE_BLOB_POSEIDON, cfg.Miner, cfg.ChunkSize)
		if err != nil {
			lg.Crit("Creating data file", "error", err)
		}

		lg.Info("Data file created", "shard", shardIdx, "file", fileName, "datafile", fmt.Sprintf("%+v", df))
		files = append(files, fileName)
	}
	return files, nil
}

func initMiningConfig(t *testing.T, l1Contract common.Address, client *eth.PollingClient) *miner.Config {
	miningConfig := &miner.Config{}
	factory, addrFrom, err := signer.SignerFactoryFromConfig(signer.CLIConfig{
		PrivateKey: privateKey,
	})
	if err != nil {
		t.Fatal("SignerFactoryFromConfig err", err)
	}
	miningConfig.SignerFnFactory = factory
	miningConfig.SignerAddr = addrFrom
	result, err := client.ReadContractField("randomChecks")
	if err != nil {
		t.Fatal("get randomChecks", err)
	}
	miningConfig.RandomChecks = new(big.Int).SetBytes(result).Uint64()
	result, err = client.ReadContractField("nonceLimit")
	if err != nil {
		t.Fatal("get nonceLimit", err)
	}
	miningConfig.NonceLimit = new(big.Int).SetBytes(result).Uint64()
	result, err = client.ReadContractField("minimumDiff")
	if err != nil {
		t.Fatal("get minimumDiff", err)
	}
	miningConfig.MinimumDiff = new(big.Int).SetBytes(result)
	result, err = client.ReadContractField("cutoff")
	if err != nil {
		t.Fatal("get cutoff", err)
	}
	miningConfig.Cutoff = new(big.Int).SetBytes(result)
	result, err = client.ReadContractField("diffAdjDivisor")
	if err != nil {
		t.Fatal("get diffAdjDivisor", err)
	}
	miningConfig.DiffAdjDivisor = new(big.Int).SetBytes(result)

	result, err = client.ReadContractField("dcfFactor")
	if err != nil {
		t.Fatal("get dcfFactor", err)
	}
	miningConfig.DcfFactor = new(big.Int).SetBytes(result)
	result, err = client.ReadContractField("startTime")
	if err != nil {
		t.Fatal("get startTime", err)
	}
	miningConfig.StartTime = new(big.Int).SetBytes(result).Uint64()
	result, err = client.ReadContractField("shardEntryBits")
	if err != nil {
		t.Fatal("get shardEntryBits", err)
	}
	miningConfig.ShardEntry = 1 << new(big.Int).SetBytes(result).Uint64()
	result, err = client.ReadContractField("treasuryShare")
	if err != nil {
		t.Fatal("get treasuryShare", err)
	}
	miningConfig.TreasuryShare = new(big.Int).SetBytes(result).Uint64()
	result, err = client.ReadContractField("storageCost")
	if err != nil {
		t.Fatal("get storageCost", err)
	}
	miningConfig.StorageCost = new(big.Int).SetBytes(result)
	result, err = client.ReadContractField("prepaidAmount")
	if err != nil {
		t.Fatal("get prepaidAmount", err)
	}
	miningConfig.PrepaidAmount = new(big.Int).SetBytes(result)

	miningConfig.ZKeyFileName = zkey2Name
	proverPath, _ := filepath.Abs(prPath)
	zkeyFull := filepath.Join(proverPath, prover.SnarkLib, miningConfig.ZKeyFileName)
	if _, err := os.Stat(zkeyFull); os.IsNotExist(err) {
		t.Fatalf("%s not found", zkeyFull)
	}
	miningConfig.ZKWorkingDir = proverPath
	miningConfig.ZKProverMode = 2
	miningConfig.ThreadsPerShard = 2
	miningConfig.MinimumProfit = new(big.Int).SetInt64(-1e18)
	return miningConfig
}<|MERGE_RESOLUTION|>--- conflicted
+++ resolved
@@ -93,17 +93,9 @@
 		}
 		lg.Error("L1 heads subscription error", "err", err)
 	}()
-<<<<<<< HEAD
-=======
-
->>>>>>> 8997f562
 	mnr.Start()
 	prepareData(t, pClient, storageManager, miningConfig.StorageCost.String())
 	fillEmpty(t, pClient, storageManager)
-
-	prepareData(t, pClient, storageManager, miningConfig.StorageCost.String())
-	fillEmpty(t, pClient, storageManager)
-
 	var wg sync.WaitGroup
 	minedShardSig := make(chan uint64, len(shardIds))
 	minedShardCh := make(chan uint64)
