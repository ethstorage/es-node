// Copyright 2022-2023, EthStorage.
// For license information, see https://github.com/ethstorage/es-node/blob/main/LICENSE

//go:build !ci

package integration

import (
	"context"
	"encoding/json"
	"fmt"
	"math/big"
	"os"
	"path/filepath"
	"reflect"
	"testing"

	"github.com/ethstorage/go-ethstorage/ethstorage/prover"

	"github.com/ethereum/go-ethereum/accounts/abi"
	"github.com/ethereum/go-ethereum/common"
	"github.com/ethereum/go-ethereum/crypto"
	"github.com/ethereum/go-ethereum/ethclient"
)

const (
	zkey2Name = "blob_poseidon2.zkey"
)

func TestZKProver_GenerateZKProof(t *testing.T) {
	proverPath, _ := filepath.Abs(prPath)
	zkeyFull := filepath.Join(proverPath, prover.SnarkLib, zkey2Name)
	if _, err := os.Stat(zkeyFull); os.IsNotExist(err) {
		t.Fatalf("%s not found", zkeyFull)
	}

	encodingKeys := []common.Hash{
		common.HexToHash("0x1"),
		common.HexToHash("0x1e88fb83944b20562a100533d0521b90bf7df7cc6e0aaa1c46482b67c7b370ab"),
	}
	sampleIdxs := []uint64{
		0,
		4095,
	}
	xIns := []string{
		"1",
		"12199007973319674300030596965685270475268514105269206407619072166392043015767",
	}
	libDir := filepath.Join(proverPath, prover.SnarkLib)
	p, err := prover.NewZKProver(libDir, zkey2Name, prover.Wasm2Name, lg)
	if err != nil {
		t.Errorf("NewZKProver() error = %v", err)
		return
	}
	t.Run("zk test", func(t *testing.T) {
<<<<<<< HEAD
		inputsBytes, err := p.GenerateInputs(encodingKeys, sampleIdxs)
=======
		proof, publics, err := p.GenerateZKProofRaw(encodingKeys, sampleIdxs)
>>>>>>> 9138baf6
		if err != nil {
			t.Errorf("ZKProver.GenerateInputs() error = %v", err)
			return
		}
<<<<<<< HEAD
		var inputs map[string]interface{}
		err = json.Unmarshal(inputsBytes, &inputs)
=======
		tempDir := crypto.Keccak256Hash([]byte(fmt.Sprint(encodingKeys, sampleIdxs)))
		buildDir := filepath.Join(proverPath, snarkBuildDir, common.Bytes2Hex(tempDir[:]))

		xIn, err := readXIn2(buildDir)
>>>>>>> 9138baf6
		if err != nil {
			t.Errorf("ZKProver.GenerateInputs() error = %v", err)
			return
		}
		vxIn, ok := inputs["xIn"].([]interface{})
		if !ok {
			t.Errorf("ZKProver.GenerateInputs() type: %v, want []interface{}", reflect.TypeOf(inputs["xIn"]))
			return
		}
		for i, xIn := range xIns {
			if vxIn[i] != xIn {
				t.Errorf("ZKProver.GenerateInputs() xIn = %v, want %v", inputs["xIn"], xIns)
				return
			}
		}
<<<<<<< HEAD
		proof, masks, err := p.GenerateZKProof(encodingKeys, sampleIdxs)
		if err != nil {
			t.Errorf("ZKProver.GenerateZKProof() error = %v ", err)
			return
		}
=======
		masks := publics[4:]
>>>>>>> 9138baf6
		for i, encodingKey := range encodingKeys {
			maskGo, err := GenerateMask(encodingKey, sampleIdxs[i])
			if err != nil {
				t.Errorf("GenerateMask() error = %v", err)
				return
			}
			if maskGo.Cmp(masks[i]) != 0 {
				t.Errorf("ZKProver.GenerateZKProof() mask = %v, GeneratedMask %v", masks[i], maskGo)
				return
			}
		}
<<<<<<< HEAD
		err = verifyProof(t, masks, proof)
=======
		err = localVerify(t, libDir, buildDir, vKeyName2)
		if err != nil {
			t.Errorf("ZKProver.GenerateZKProof() localVerify failed: %v", err)
			return
		}
		err = verifyProof(t, publics, proof)
>>>>>>> 9138baf6
		if err != nil {
			t.Errorf("ZKProver.GenerateZKProof() verifyProof err: %v", err)
			return
		}
		t.Log("verifyProof success!")
		os.RemoveAll(buildDir)
	})
}

<<<<<<< HEAD
func verifyDecodeSample2(t *testing.T, masks []*big.Int, proof []byte) error {
	ctx := context.Background()
	client, err := ethclient.DialContext(ctx, l1Endpoint)
	if err != nil {
		t.Fatalf("Failed to connect to the Ethereum client: %v", err)
	}
	defer client.Close()
	h := crypto.Keccak256Hash([]byte("decodeSample(uint256[],bytes)"))
	uintArrayType, _ := abi.NewType("uint256[]", "", nil)
	bytesType, _ := abi.NewType("bytes", "", nil)
	args := abi.Arguments{
		{Type: uintArrayType},
		{Type: bytesType},
	}
	values := []interface{}{masks, proof}
	dataField, err := args.Pack(values...)
	if err != nil {
		return fmt.Errorf("%v, values: %v", err, values)
	}
	calldata := append(h[0:4], dataField...)
	return callVerify(calldata, l1Contract)
}

// call Decoder.sol
func verifyProof(t *testing.T, masks []*big.Int, proof []byte) error {
=======
func readXIn2(buildDir string) ([]string, error) {
	f, err := os.Open(filepath.Join(buildDir, inputName))
	if err != nil {
		return nil, err
	}
	defer f.Close()
	var input prover.InputPairV2
	var decoder = json.NewDecoder(f)
	err = decoder.Decode(&input)
	if err != nil {
		return nil, err
	}
	return input.XIn, nil
}

// call Decoder2.sol
func verifyProof(t *testing.T, pubs []*big.Int, proof []byte) error {
>>>>>>> 9138baf6
	u2, _ := abi.NewType("uint256[2]", "", nil)
	u6, _ := abi.NewType("uint256[6]", "", nil)
	u22, _ := abi.NewType("uint256[2][2]", "", nil)
	unpacked, err := abi.Arguments{
		{Type: u2},
		{Type: u22},
		{Type: u2},
	}.UnpackValues(proof)
	if err != nil {
		t.Errorf("ZKProver.GenerateZKProof() unpackValues err: %v", err)
		return err
	}
	ctx := context.Background()
	client, err := ethclient.DialContext(ctx, l1Endpoint)
	if err != nil {
		t.Fatalf("Failed to connect to the Ethereum client: %v", err)
	}
	defer client.Close()
	h := crypto.Keccak256Hash([]byte("verifyProof(uint256[2],uint256[2][2],uint256[2],uint256[6])"))
	args := abi.Arguments{
		{Type: u2},
		{Type: u22},
		{Type: u2},
		{Type: u6},
	}
	values := append(unpacked, pubs)
	dataField, err := args.Pack(values...)
	if err != nil {
		return fmt.Errorf("%v, values: %v", err, values)
	}
	t.Logf("values: %x", values)
	calldata := append(h[0:4], dataField...)
	return callVerify(calldata, l1Contract)
}<|MERGE_RESOLUTION|>--- conflicted
+++ resolved
@@ -53,24 +53,13 @@
 		return
 	}
 	t.Run("zk test", func(t *testing.T) {
-<<<<<<< HEAD
 		inputsBytes, err := p.GenerateInputs(encodingKeys, sampleIdxs)
-=======
-		proof, publics, err := p.GenerateZKProofRaw(encodingKeys, sampleIdxs)
->>>>>>> 9138baf6
 		if err != nil {
 			t.Errorf("ZKProver.GenerateInputs() error = %v", err)
 			return
 		}
-<<<<<<< HEAD
 		var inputs map[string]interface{}
 		err = json.Unmarshal(inputsBytes, &inputs)
-=======
-		tempDir := crypto.Keccak256Hash([]byte(fmt.Sprint(encodingKeys, sampleIdxs)))
-		buildDir := filepath.Join(proverPath, snarkBuildDir, common.Bytes2Hex(tempDir[:]))
-
-		xIn, err := readXIn2(buildDir)
->>>>>>> 9138baf6
 		if err != nil {
 			t.Errorf("ZKProver.GenerateInputs() error = %v", err)
 			return
@@ -86,15 +75,12 @@
 				return
 			}
 		}
-<<<<<<< HEAD
-		proof, masks, err := p.GenerateZKProof(encodingKeys, sampleIdxs)
+		proof, publics, err := p.GenerateZKProofRaw(encodingKeys, sampleIdxs)
 		if err != nil {
 			t.Errorf("ZKProver.GenerateZKProof() error = %v ", err)
 			return
 		}
-=======
 		masks := publics[4:]
->>>>>>> 9138baf6
 		for i, encodingKey := range encodingKeys {
 			maskGo, err := GenerateMask(encodingKey, sampleIdxs[i])
 			if err != nil {
@@ -106,70 +92,17 @@
 				return
 			}
 		}
-<<<<<<< HEAD
-		err = verifyProof(t, masks, proof)
-=======
-		err = localVerify(t, libDir, buildDir, vKeyName2)
-		if err != nil {
-			t.Errorf("ZKProver.GenerateZKProof() localVerify failed: %v", err)
-			return
-		}
 		err = verifyProof(t, publics, proof)
->>>>>>> 9138baf6
 		if err != nil {
 			t.Errorf("ZKProver.GenerateZKProof() verifyProof err: %v", err)
 			return
 		}
 		t.Log("verifyProof success!")
-		os.RemoveAll(buildDir)
 	})
-}
-
-<<<<<<< HEAD
-func verifyDecodeSample2(t *testing.T, masks []*big.Int, proof []byte) error {
-	ctx := context.Background()
-	client, err := ethclient.DialContext(ctx, l1Endpoint)
-	if err != nil {
-		t.Fatalf("Failed to connect to the Ethereum client: %v", err)
-	}
-	defer client.Close()
-	h := crypto.Keccak256Hash([]byte("decodeSample(uint256[],bytes)"))
-	uintArrayType, _ := abi.NewType("uint256[]", "", nil)
-	bytesType, _ := abi.NewType("bytes", "", nil)
-	args := abi.Arguments{
-		{Type: uintArrayType},
-		{Type: bytesType},
-	}
-	values := []interface{}{masks, proof}
-	dataField, err := args.Pack(values...)
-	if err != nil {
-		return fmt.Errorf("%v, values: %v", err, values)
-	}
-	calldata := append(h[0:4], dataField...)
-	return callVerify(calldata, l1Contract)
-}
-
-// call Decoder.sol
-func verifyProof(t *testing.T, masks []*big.Int, proof []byte) error {
-=======
-func readXIn2(buildDir string) ([]string, error) {
-	f, err := os.Open(filepath.Join(buildDir, inputName))
-	if err != nil {
-		return nil, err
-	}
-	defer f.Close()
-	var input prover.InputPairV2
-	var decoder = json.NewDecoder(f)
-	err = decoder.Decode(&input)
-	if err != nil {
-		return nil, err
-	}
-	return input.XIn, nil
 }
 
 // call Decoder2.sol
 func verifyProof(t *testing.T, pubs []*big.Int, proof []byte) error {
->>>>>>> 9138baf6
 	u2, _ := abi.NewType("uint256[2]", "", nil)
 	u6, _ := abi.NewType("uint256[6]", "", nil)
 	u22, _ := abi.NewType("uint256[2][2]", "", nil)
