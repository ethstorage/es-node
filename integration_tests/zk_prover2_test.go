--- conflicted
+++ resolved
@@ -47,44 +47,6 @@
 		"12199007973319674300030596965685270475268514105269206407619072166392043015767",
 	}
 	libDir := filepath.Join(proverPath, prover.SnarkLib)
-<<<<<<< HEAD
-	p, err := prover.NewZKProver(libDir, zkey2Name, prover.Wasm2Name, lg)
-	if err != nil {
-		t.Errorf("NewZKProver() error = %v", err)
-		return
-	}
-	t.Run("zk test", func(t *testing.T) {
-		inputsBytes, err := p.GenerateInputs(encodingKeys, sampleIdxs)
-		if err != nil {
-			t.Errorf("ZKProver.GenerateInputs() error = %v", err)
-			return
-		}
-		var inputs map[string]interface{}
-		err = json.Unmarshal(inputsBytes, &inputs)
-		if err != nil {
-			t.Errorf("ZKProver.GenerateInputs() error = %v", err)
-			return
-		}
-		vxIn, ok := inputs["xIn"].([]interface{})
-		if !ok {
-			t.Errorf("ZKProver.GenerateInputs() type: %v, want []interface{}", reflect.TypeOf(inputs["xIn"]))
-			return
-		}
-		for i, xIn := range xIns {
-			if vxIn[i] != xIn {
-				t.Errorf("ZKProver.GenerateInputs() xIn = %v, want %v", inputs["xIn"], xIns)
-				return
-			}
-		}
-		proof, publics, err := p.GenerateZKProofRaw(encodingKeys, sampleIdxs)
-		if err != nil {
-			t.Errorf("ZKProver.GenerateZKProof() error = %v ", err)
-			return
-		}
-		masks := publics[4:]
-		for i, encodingKey := range encodingKeys {
-			maskGo, err := GenerateMask(encodingKey, sampleIdxs[i])
-=======
 	pjs := prover.NewZKProver(proverPath, zkey2Name, prover.Wasm2Name, lg)
 	pgo, err := prover.NewZKProverGo(libDir, zkey2Name, prover.Wasm2Name, lg)
 	if err != nil {
@@ -102,7 +64,6 @@
 			}
 			var inputs map[string]interface{}
 			err = json.Unmarshal(inputsBytes, &inputs)
->>>>>>> 7dc1563b
 			if err != nil {
 				t.Errorf("ZKProver.GenerateInputs() error = %v", err)
 				return
@@ -112,16 +73,6 @@
 				t.Errorf("ZKProver.GenerateInputs() type: %v, want []interface{}", reflect.TypeOf(inputs["xIn"]))
 				return
 			}
-<<<<<<< HEAD
-		}
-		err = verifyProof(t, publics, proof)
-		if err != nil {
-			t.Errorf("ZKProver.GenerateZKProof() verifyProof err: %v", err)
-			return
-		}
-		t.Log("verifyProof success!")
-	})
-=======
 			for i, xIn := range xIns {
 				if vxIn[i] != xIn {
 					t.Errorf("ZKProver.GenerateInputs() xIn = %v, want %v", inputs["xIn"], xIns)
@@ -153,7 +104,6 @@
 			t.Log("verifyProof success!")
 		})
 	}
->>>>>>> 7dc1563b
 }
 
 // call Decoder2.sol
