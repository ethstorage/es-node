--- conflicted
+++ resolved
@@ -29,14 +29,8 @@
 var zkp1Contract = common.HexToAddress(os.Getenv("ES_NODE_STORAGE_L1CONTRACT_ZKP1"))
 
 const (
-<<<<<<< HEAD
 	prPath   = "../ethstorage/prover"
 	zkeyName = "blob_poseidon.zkey"
-=======
-	l1ContractV1 = "0xc3208C27285ed9516F21a89053326Bb895DD78F7"
-	prPath       = "../ethstorage/prover"
-	zkeyName     = "blob_poseidon.zkey"
->>>>>>> 7dc1563b
 )
 
 func TestZKProver_GenerateZKProofPerSample(t *testing.T) {
@@ -56,86 +50,25 @@
 		wantErr bool
 	}{
 		{
-<<<<<<< HEAD
-			"test chunk 0",
-=======
 			"test sample 0",
->>>>>>> 7dc1563b
 			args{encodingKey: common.HexToHash("0x1"), sampleIdx: 0},
 			"1",
 			false,
 		},
 		{
-<<<<<<< HEAD
-			"test chunk 2222",
-=======
 			"test sample 2222",
->>>>>>> 7dc1563b
 			args{encodingKey: common.HexToHash("0x22222222222"), sampleIdx: 2222},
 			"13571350061658342048390665596699168162893949286891081722317471185110722978977",
 			false,
 		},
 		{
-<<<<<<< HEAD
-			"test chunk 4095",
-=======
 			"test sample 4095",
->>>>>>> 7dc1563b
 			args{encodingKey: common.HexToHash("0x1e88fb83944b20562a100533d0521b90bf7df7cc6e0aaa1c46482b67c7b370ab"), sampleIdx: 4095},
 			"12199007973319674300030596965685270475268514105269206407619072166392043015767",
 			false,
 		},
 	}
 	libDir := filepath.Join(proverPath, prover.SnarkLib)
-<<<<<<< HEAD
-	p, err := prover.NewZKProver(libDir, zkeyName, prover.WasmName, lg)
-	if err != nil {
-		t.Fatal(err)
-	}
-	for _, tt := range tests {
-		t.Run(tt.name, func(t *testing.T) {
-			inputBytes, err := p.GenerateInput(tt.args.encodingKey, tt.args.sampleIdx)
-			if err != nil {
-				t.Errorf("ZKProver.GenerateInput() error = %v", err)
-				return
-			}
-			var inputs map[string]interface{}
-			err = json.Unmarshal(inputBytes, &inputs)
-			if err != nil {
-				t.Errorf("ZKProver.GenerateInput() error = %v", err)
-				return
-			}
-			intputStr, ok := inputs["xIn"].(string)
-			if !ok {
-				t.Errorf("ZKProver.GenerateInput() type: %v, want string", reflect.TypeOf(inputs["xIn"]))
-				return
-			}
-			if intputStr != tt.xIn {
-				t.Errorf("ZKProver.GenerateInput() xIn = %v, want %v", inputs["xIn"], tt.xIn)
-				return
-			}
-			maskGo, err := GenerateMask(tt.args.encodingKey, tt.args.sampleIdx)
-			if (err != nil) != tt.wantErr {
-				t.Errorf("GenerateMask() error = %v, wantErr %v", err, tt.wantErr)
-				return
-			}
-			proofRaw, mask, err := p.GenerateZKProofPerSample(tt.args.encodingKey, tt.args.sampleIdx)
-			if (err != nil) != tt.wantErr {
-				t.Errorf("ZKProver.GenerateZKProofPerSample() error = %v, wantErr %v", err, tt.wantErr)
-				return
-			}
-			if maskGo.Cmp(mask) != 0 {
-				t.Errorf("ZKProver.GenerateZKProofPerSample() mask = %v, GenerateMask %v", mask, maskGo)
-				return
-			}
-			err = verifyDecodeSample(proofRaw, tt.args.sampleIdx, tt.args.encodingKey, mask)
-			if (err != nil) != tt.wantErr {
-				t.Errorf("ZKProver.GenerateZKProofPerSample() verifyDecodeSample err: %v", err)
-				return
-			}
-			t.Log("verifyDecodeSample success!")
-		})
-=======
 	pjs := prover.NewZKProver(proverPath, zkeyName, prover.WasmName, lg)
 	pgo, err := prover.NewZKProverGo(libDir, zkeyName, prover.WasmName, lg)
 	if err != nil {
@@ -187,7 +120,6 @@
 				t.Log("verifyDecodeSample success!")
 			})
 		}
->>>>>>> 7dc1563b
 	}
 }
 
